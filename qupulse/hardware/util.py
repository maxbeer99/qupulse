from typing import Collection, Sequence, Tuple, Union, Optional
import itertools
from unittest import mock

import numpy as np

try:
    from autologging import traced
except ImportError:
    def traced(obj):
        """Noop traced that is used if autologging package is not available"""
        return obj

from qupulse._program.waveforms import Waveform
from qupulse.utils.types import TimeType
from qupulse.utils import pairwise

<<<<<<< HEAD
try:
    import numba
    njit = numba.njit
except ImportError:
    numba = None
    njit = lambda x: x

try:
    import zhinst
except ImportError:  # pragma: no cover
    zhinst = None

__all__ = ['voltage_to_uint16', 'get_sample_times', 'zhinst_voltage_to_uint16']


@njit
def _voltage_to_uint16_numba(voltage: np.ndarray, output_amplitude: float, output_offset: float, resolution: int) -> np.ndarray:
    """Implementation detail that can be compiled with numba. This code is very slow without numba."""
    out_of_range = False
    scale = (2 ** resolution - 1) / (2 * output_amplitude)
    result = np.empty_like(voltage, dtype=np.uint16)
    for i in range(voltage.size):
        x = voltage[i] - output_offset
        if np.abs(x) > output_amplitude:
            out_of_range = True
        result[i] = np.uint16(np.rint((x + output_amplitude) * scale))

    if out_of_range:
        raise ValueError('Voltage out of range')

    return result


def _voltage_to_uint16_numpy(voltage: np.ndarray, output_amplitude: float, output_offset: float, resolution: int) -> np.ndarray:
    """Implementation detail to be used if numba is not available."""
    non_dc_voltage = voltage - output_offset
    if np.any(np.abs(non_dc_voltage) > output_amplitude):
        # should get more context in wrapper function
        raise ValueError('Voltage out of range')

    non_dc_voltage += output_amplitude
    non_dc_voltage *= (2**resolution - 1) / (2*output_amplitude)
    return np.rint(non_dc_voltage).astype(np.uint16)
=======

__all__ = ['voltage_to_uint16', 'get_sample_times', 'traced']
>>>>>>> af97becf


def voltage_to_uint16(voltage: np.ndarray, output_amplitude: float, output_offset: float, resolution: int) -> np.ndarray:
    """Convert values of the range
       [output_offset - output_amplitude, output_offset + output_amplitude)
    to uint16 in the range
       [0, 2**resolution)

    output_offset - output_amplitude -> 0
    output_offset                    -> 2**(resolution - 1)
    output_offset + output_amplitude -> 2**resolution - 1

    Args:
        voltage: input voltage. read-only
        output_amplitude: input divided by this
        output_offset: is subtracted from input
        resolution: Target resolution in bits (determines the output range)

    Raises:
        ValueError if the voltage is out of range or the resolution is not an integer

    Returns:
        (voltage - output_offset + output_amplitude) * (2**resolution - 1) / (2*output_amplitude) as uint16
    """
    if resolution < 1 or not isinstance(resolution, int):
        raise ValueError('The resolution must be an integer > 0')

    try:
        if numba:
            impl = _voltage_to_uint16_numba
        else:
            impl = _voltage_to_uint16_numpy
        return impl(voltage, output_amplitude, output_offset, resolution)
    except ValueError as err:
        raise ValueError('Voltage out of range', dict(voltage=voltage,
                                                      output_offset=output_offset,
                                                      output_amplitude=output_amplitude)) from err


def find_positions(data: Sequence, to_find: Sequence) -> np.ndarray:
    """Find indices of the first occurrence of the elements of to_find in data. Elements that are not in data result in
    -1"""
    data_sorter = np.argsort(data)

    pos_left = np.searchsorted(data, to_find, side='left', sorter=data_sorter)
    pos_right = np.searchsorted(data, to_find, side='right', sorter=data_sorter)

    found = pos_left < pos_right

    positions = np.full_like(to_find, fill_value=-1, dtype=np.int64)
    positions[found] = data_sorter[pos_left[found]]

    return positions


def get_waveform_length(waveform: Waveform,
                        sample_rate_in_GHz: TimeType, tolerance: float = 1e-10) -> int:
    """Calculates the number of samples in a waveform

    If only one waveform is given, the number of samples has shape ()

    Raises a ValueError if the waveform has a length that is zero or not a multiple of the inverse sample rate.

    Args:
        waveform: A waveform
        sample_rate_in_GHz: The sample rate in GHz
        tolerance: Allowed deviation from an integer sample count

    Returns:
        Number of samples for the waveform
    """
    segment_length = waveform.duration * sample_rate_in_GHz

    # __round__ is implemented for Fraction and gmpy2.mpq
    rounded_segment_length = round(segment_length)

    if abs(segment_length - rounded_segment_length) > tolerance:
        deviation = abs(segment_length - rounded_segment_length)
        raise ValueError("Error while sampling waveforms. One waveform has a non integer length in samples of "
                         "{segment_length} at the given sample rate of {sample_rate}GHz. This is a deviation of "
                         "{deviation} from the nearest integer {rounded_segment_length}."
                         "".format(segment_length=segment_length,
                                   sample_rate=sample_rate_in_GHz,
                                   deviation=deviation,
                                   rounded_segment_length=rounded_segment_length))
    if rounded_segment_length <= 0:
        raise ValueError("Error while sampling waveform. Waveform has a length <= zero at the given sample "
                         "rate of %rGHz" % sample_rate_in_GHz)
    segment_length = np.uint64(rounded_segment_length)

    return segment_length


def get_sample_times(waveforms: Union[Collection[Waveform], Waveform],
                     sample_rate_in_GHz: TimeType, tolerance: float = 1e-10) -> Tuple[np.array, np.array]:
    """Calculates the sample times required for the longest waveform in waveforms and returns it together with an array
    of the lengths.

    If only one waveform is given, the number of samples has shape ()

    Raises a ValueError if any waveform has a length that is zero or not a multiple of the inverse sample rate.

    Args:
        waveforms: A waveform or a sequence of waveforms
        sample_rate_in_GHz: The sample rate in GHz
        tolerance: Allowed deviation from an integer sample count

    Returns:
        Array of sample times sufficient for the longest waveform
        Number of samples of each waveform
    """
    if not isinstance(waveforms, Collection):
        sample_times, n_samples = get_sample_times([waveforms], sample_rate_in_GHz)
        return sample_times, n_samples.squeeze()

    assert len(waveforms) > 0, "An empty waveform list is not allowed"

    segment_lengths = []
    for waveform in waveforms:
        rounded_segment_length = get_waveform_length(waveform, sample_rate_in_GHz=sample_rate_in_GHz, tolerance=tolerance)
        segment_lengths.append(rounded_segment_length)

    segment_lengths = np.asarray(segment_lengths, dtype=np.uint64)
    time_array = np.arange(np.max(segment_lengths), dtype=float) / float(sample_rate_in_GHz)

    return time_array, segment_lengths


@njit
def _zhinst_voltage_to_uint16_numba(size: int, ch1: Optional[np.ndarray], ch2: Optional[np.ndarray],
                                    m1_front: Optional[np.ndarray], m1_back: Optional[np.ndarray],
                                    m2_front: Optional[np.ndarray], m2_back: Optional[np.ndarray]) -> np.ndarray:
    """Numba targeted implementation"""
    data = np.zeros((size, 3), dtype=np.uint16)

    scale = float(2**15 - 1)

    invalid_value = None

    def has_invalid_size(arr):
        return arr is not None and len(arr) != size

    if has_invalid_size(ch1) or has_invalid_size(ch2) or has_invalid_size(m1_front) or has_invalid_size(m1_back) or has_invalid_size(m2_front) or has_invalid_size(m2_back):
        raise ValueError("One of the inputs does not have the given size.")

    for i in range(size):
        if ch1 is not None:
            if not abs(ch1[i]) <= 1:
                invalid_value = ch1[i]
            data[i, 0] = ch1[i] * scale
        if ch2 is not None:
            if not abs(ch2[i]) <= 1:
                invalid_value = ch2[i]
            data[i, 1] = ch2[i] * scale
        if m1_front is not None:
            data[i, 2] |= (m1_front[i] != 0)
        if m1_back is not None:
            data[i, 2] |= (m1_back[i] != 0) << 1
        if m2_front is not None:
            data[i, 2] |= (m2_front[i] != 0) << 2
        if m2_back is not None:
            data[i, 2] |= (m2_back[i] != 0) << 3

    if invalid_value is not None:
        # we can only use compile time constants here
        raise ValueError('Encountered an invalid value in channel data (not in [-1, 1])')

    return data.ravel()


def _zhinst_voltage_to_uint16_numpy(size: int, ch1: Optional[np.ndarray], ch2: Optional[np.ndarray],
                                    m1_front: Optional[np.ndarray], m1_back: Optional[np.ndarray],
                                    m2_front: Optional[np.ndarray], m2_back: Optional[np.ndarray]) -> np.ndarray:
    """Fallback implementation if numba is not available"""
    markers = (m1_front, m1_back, m2_front, m2_back)

    def check_invalid_values(ch_data):
        # like this to catch NaN
        invalid = ~(np.abs(ch_data) <= 1)
        if np.any(invalid):
            raise ValueError('Encountered an invalid value in channel data (not in [-1, 1])', ch_data[invalid][-1])

    if ch1 is None:
        ch1 = np.zeros(size)
    else:
        check_invalid_values(ch1)
    if ch2 is None:
        ch2 = np.zeros(size)
    else:
        check_invalid_values(ch1)
    marker_data = np.zeros(size, dtype=np.uint16)
    for idx, marker in enumerate(markers):
        if marker is not None:
            marker_data += np.uint16((marker > 0) * 2 ** idx)
    return zhinst.utils.convert_awg_waveform(ch1, ch2, marker_data)


def zhinst_voltage_to_uint16(ch1: Optional[np.ndarray], ch2: Optional[np.ndarray],
                             markers: Tuple[Optional[np.ndarray], Optional[np.ndarray],
                                            Optional[np.ndarray], Optional[np.ndarray]]) -> np.ndarray:
    """Potentially (if numba is installed) faster version of zhinst.utils.convert_awg_waveform

    Args:
        ch1: Sampled data of channel 1 [-1, 1]
        ch2: Sampled data of channel 1 [-1, 1]
        markers: Marker data of (ch1_front, ch1_back, ch2_front, ch2_back)

    Returns:
        Interleaved data in the correct format (u16). The first bit is the sign bit so the data needs to be interpreted
        as i16.
    """
    all_input = (ch1, ch2, *markers)
    size = {x.size for x in all_input if x is not None}
    if not size:
        raise ValueError("No input arrays")
    elif len(size) != 1:
        raise ValueError("Inputs have incompatible dimension")
    size, = size
    size = int(size)

    if numba is not None:
        try:
            return _zhinst_voltage_to_uint16_numba(size, *all_input)
        except ValueError:
            # use the exception from numpy version
            pass
    return _zhinst_voltage_to_uint16_numpy(size, *all_input)


def not_none_indices(seq: Sequence) -> Tuple[Sequence[Optional[int]], int]:
    """Calculate lookup table from sparse to non sparse indices and the total number of not None elements

    assert ([None, 0, 1, None, None, 2], 3) == not_none_indices([None, 'a', 'b', None, None, 'c'])
    """
    indices = []
    idx = 0
    for elem in seq:
        if elem is None:
            indices.append(elem)
        else:
            indices.append(idx)
            idx += 1
    return indices, idx<|MERGE_RESOLUTION|>--- conflicted
+++ resolved
@@ -1,6 +1,5 @@
 from typing import Collection, Sequence, Tuple, Union, Optional
 import itertools
-from unittest import mock
 
 import numpy as np
 
@@ -15,7 +14,6 @@
 from qupulse.utils.types import TimeType
 from qupulse.utils import pairwise
 
-<<<<<<< HEAD
 try:
     import numba
     njit = numba.njit
@@ -28,7 +26,7 @@
 except ImportError:  # pragma: no cover
     zhinst = None
 
-__all__ = ['voltage_to_uint16', 'get_sample_times', 'zhinst_voltage_to_uint16']
+__all__ = ['voltage_to_uint16', 'get_sample_times', 'traced', 'zhinst_voltage_to_uint16']
 
 
 @njit
@@ -59,10 +57,6 @@
     non_dc_voltage += output_amplitude
     non_dc_voltage *= (2**resolution - 1) / (2*output_amplitude)
     return np.rint(non_dc_voltage).astype(np.uint16)
-=======
-
-__all__ = ['voltage_to_uint16', 'get_sample_times', 'traced']
->>>>>>> af97becf
 
 
 def voltage_to_uint16(voltage: np.ndarray, output_amplitude: float, output_offset: float, resolution: int) -> np.ndarray:
