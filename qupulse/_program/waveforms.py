"""This module contains all waveform classes

Classes:
    - Waveform: An instantiated pulse which can be sampled to a raw voltage value array.
"""

import itertools
import operator
import warnings
from abc import ABCMeta, abstractmethod
from numbers import Real
from typing import (
    AbstractSet, Any, FrozenSet, Iterable, Mapping, NamedTuple, Sequence, Set,
    Tuple, Union, cast, Optional, List)
from weakref import WeakValueDictionary, ref

import numpy as np

from qupulse import ChannelID
from qupulse._program.transformation import Transformation
from qupulse.comparable import Comparable
from qupulse.expressions import ExpressionScalar
from qupulse.pulses.interpolation import InterpolationStrategy
from qupulse.utils import checked_int_cast, isclose
from qupulse.utils.types import TimeType, time_from_float
from qupulse._program.transformation import Transformation
from qupulse.utils import pairwise


__all__ = ["Waveform", "TableWaveform", "TableWaveformEntry", "FunctionWaveform", "SequenceWaveform",
           "MultiChannelWaveform", "RepetitionWaveform", "TransformingWaveform", "ArithmeticWaveform"]

PULSE_TO_WAVEFORM_ERROR = None  # error margin in pulse template to waveform conversion

#  these are private because there probably will be changes here
_ALLOCATION_FUNCTION = np.full_like  # pre_allocated = ALLOCATION_FUNCTION(sample_times, **ALLOCATION_FUNCTION_KWARGS)
_ALLOCATION_FUNCTION_KWARGS = dict(fill_value=np.nan, dtype=float)


class Waveform(Comparable, metaclass=ABCMeta):
    """Represents an instantiated PulseTemplate which can be sampled to retrieve arrays of voltage
    values for the hardware."""

    __sampled_cache = WeakValueDictionary()

    @property
    @abstractmethod
    def duration(self) -> TimeType:
        """The duration of the waveform in time units."""

    @abstractmethod
    def unsafe_sample(self,
                      channel: ChannelID,
                      sample_times: np.ndarray,
                      output_array: Union[np.ndarray, None] = None) -> np.ndarray:
        """Sample the waveform at given sample times.

        The unsafe means that there are no sanity checks performed. The provided sample times are assumed to be
        monotonously increasing and lie in the range of [0, waveform.duration]

        Args:
            sample_times: Times at which this Waveform will be sampled.
            output_array: Has to be either None or an array of the same size and type as sample_times. If
                not None, the sampled values will be written here and this array will be returned
        Result:
            The sampled values of this Waveform at the provided sample times. Has the same number of
            elements as sample_times.
        """

    def get_sampled(self,
                    channel: ChannelID,
                    sample_times: np.ndarray,
                    output_array: Union[np.ndarray, None] = None) -> np.ndarray:
        """A wrapper to the unsafe_sample method which caches the result. This method enforces the constrains
        unsafe_sample expects and caches the result to save memory.

        Args:
            sample_times: Times at which this Waveform will be sampled.
            output_array: Has to be either None or an array of the same size and type as sample_times. If an array is
                given, the sampled values will be written into the given array and it will be returned. Otherwise, a new
                array will be created and cached to save memory.

        Result:
            The sampled values of this Waveform at the provided sample times. Is `output_array` if provided
        """
        if len(sample_times) == 0:
            if output_array is None:
                return np.zeros_like(sample_times)
            elif len(output_array) == len(sample_times):
                return output_array
            else:
                raise ValueError('Output array length and sample time length are different')

        if np.any(np.diff(sample_times) < 0):
            raise ValueError('The sample times are not monotonously increasing')
        if sample_times[0] < 0 or sample_times[-1] > float(self.duration):
            raise ValueError(f'The sample times [{sample_times[0]}, ..., {sample_times[-1]}] are not in the range'
                             f' [0, duration={float(self.duration)}]')
        if channel not in self.defined_channels:
            raise KeyError('Channel not defined in this waveform: {}'.format(channel))

        constant_value = self.constant_value(channel)
        if constant_value is None:
            if output_array is None:
                # cache the result to save memory
                result = self.unsafe_sample(channel, sample_times)
                result.flags.writeable = False
                key = hash(bytes(result))
                if key not in self.__sampled_cache:
                    self.__sampled_cache[key] = result
                return self.__sampled_cache[key]
            else:
                if len(output_array) != len(sample_times):
                    raise ValueError('Output array length and sample time length are different')
                # use the user provided memory
                return self.unsafe_sample(channel=channel,
                                          sample_times=sample_times,
                                          output_array=output_array)
        else:
            if output_array is None:
                output_array = np.full_like(sample_times, fill_value=constant_value, dtype=float)
            else:
                output_array[:] = constant_value
            return output_array

    @property
    @abstractmethod
    def defined_channels(self) -> AbstractSet[ChannelID]:
        """The channels this waveform should played on. Use
            :func:`~qupulse.pulses.instructions.get_measurement_windows` to get a waveform for a subset of these."""

    @abstractmethod
    def unsafe_get_subset_for_channels(self, channels: AbstractSet[ChannelID]) -> 'Waveform':
        """Unsafe version of :func:`~qupulse.pulses.instructions.get_measurement_windows`."""

    def get_subset_for_channels(self, channels: AbstractSet[ChannelID]) -> 'Waveform':
        """Get a waveform that only describes the channels contained in `channels`.

        Args:
            channels: A channel set the return value should confine to.

        Raises:
            KeyError: If `channels` is not a subset of the waveform's defined channels.

        Returns:
            A waveform with waveform.defined_channels == `channels`
        """
        if not channels <= self.defined_channels:
            raise KeyError('Channels not defined on waveform: {}'.format(channels))
        if channels == self.defined_channels:
            return self
        return self.unsafe_get_subset_for_channels(channels=channels)

    def is_constant(self) -> bool:
        """Convenience function to check if all channels are constant. The result is equal to
        `all(waveform.constant_value(ch) is not None for ch in waveform.defined_channels)` but might be more performant.

        Returns:
            True if all channels have constant values.
        """
        return self.constant_value_dict() is None

    def constant_value_dict(self) -> Optional[Mapping[ChannelID, float]]:
        result = {ch: self.constant_value(ch) for ch in self.defined_channels}
        if None in result.values():
            return None
        else:
            return result

    def constant_value(self, channel: ChannelID) -> Optional[float]:
        """Checks if the requested channel has a constant value and returns it if so.

        Guarantee that this assertion passes for every t in waveform duration:
        >>> assert waveform.constant_value(channel) is None or waveform.constant_value(t) = waveform.get_sampled(channel, t)

        Args:
            channel: The channel to check

        Returns:
            None if there is no guarantee that the channel is constant. The value otherwise.
        """
        return None

    def __neg__(self):
        return FunctorWaveform(self, {ch: np.negative for ch in self.defined_channels})

    def __pos__(self):
        return self

    def _sort_key_for_channels(self) -> Sequence[Tuple[str, int]]:
        """Makes reproducible sorting by defined channels possible"""
        return sorted((ch, 0) if isinstance(ch, str) else ('', ch) for ch in self.defined_channels)



class TableWaveformEntry(NamedTuple('TableWaveformEntry', [('t', Real),
                                                           ('v', float),
                                                           ('interp', InterpolationStrategy)])):
    def __init__(self, t: float, v: float, interp: InterpolationStrategy):
        if not callable(interp):
            raise TypeError('{} is neither callable nor of type InterpolationStrategy'.format(interp))

    def __repr__(self):
        return f'{type(self).__name__}(t={self.t}, v={self.v}, interp="{self.interp}")'


class TableWaveform(Waveform):
    EntryInInit = Union[TableWaveformEntry, Tuple[float, float, InterpolationStrategy]]

    """Waveform obtained from instantiating a TablePulseTemplate."""

    def __init__(self,
                 channel: ChannelID,
                 waveform_table: Tuple[TableWaveformEntry, ...]) -> None:
        """Create a new TableWaveform instance.

        Args:
            waveform_table: A tuple of instantiated and validated table entries
        """
        super().__init__()

        if not isinstance(waveform_table, tuple):
            warnings.warn("Please use a tuple of TableWaveformEntry to construct TableWaveform directly",
                          category=DeprecationWarning)
            waveform_table = self._validate_input(waveform_table)

        self._table = waveform_table
        self._channel_id = channel

    @staticmethod
    def _validate_input(input_waveform_table: Sequence[EntryInInit]) -> Tuple[TableWaveformEntry, ...]:
        """ Checks that:
         - the time is increasing,
         - there are at least two entries
        and removes subsequent entries with same time or voltage values.

        :param input_waveform_table:
        :return:
        """
        if len(input_waveform_table) < 2:
            raise ValueError("Waveform table has less than two entries.")

        if input_waveform_table[0][0] != 0:
            raise ValueError('First time entry is not zero.')

        if input_waveform_table[-1][0] == 0:
            raise ValueError('Last time entry is zero.')

        output_waveform_table = []

        previous_t = 0
        previous_v = None
        for (t, v, interp), (next_t, next_v, _) in itertools.zip_longest(input_waveform_table,
                                                                         input_waveform_table[1:],
                                                                         fillvalue=(float('inf'), None, None)):
            if next_t < t:
                if next_t < 0:
                    raise ValueError('Negative time values are not allowed.')
                else:
                    raise ValueError('Times are not increasing.')

            if (previous_t != t or t != next_t) and (previous_v != v or v != next_v):
                previous_t = t
                previous_v = v
                output_waveform_table.append(TableWaveformEntry(t, v, interp))

        return tuple(output_waveform_table)

    def is_constant(self) -> bool:
        # only correct if `from_table` is used
        return False

    def constant_value_dict(self) -> Optional[Mapping[ChannelID, float]]:
        # only correct if `from_table` is used
        return None

    @classmethod
    def from_table(cls, channel: ChannelID, table: Sequence[EntryInInit]) -> Union['TableWaveform', 'ConstantWaveform']:
        table = cls._validate_input(table)
        v = table[0].v
        if all(entry.v == v for entry in table):
            return ConstantWaveform(table[-1].t, v, channel)
        else:
            return TableWaveform(channel, table)

    @property
    def compare_key(self) -> Any:
        return self._channel_id, self._table

    @property
    def duration(self) -> TimeType:
        return TimeType.from_float(self._table[-1].t, absolute_error=PULSE_TO_WAVEFORM_ERROR)

    def unsafe_sample(self,
                      channel: ChannelID,
                      sample_times: np.ndarray,
                      output_array: Union[np.ndarray, None] = None) -> np.ndarray:
        if output_array is None:
            output_array = _ALLOCATION_FUNCTION(sample_times, **_ALLOCATION_FUNCTION_KWARGS)

        if PULSE_TO_WAVEFORM_ERROR:
            # we need to replace the last entry's t with self.duration
            *entries, last = self._table
            entries.append(TableWaveformEntry(float(self.duration), last.v, last.interp))
        else:
            entries = self._table

        for entry1, entry2 in pairwise(entries):
            indices = slice(np.searchsorted(sample_times, entry1.t, 'left'),
                            np.searchsorted(sample_times, entry2.t, 'right'))
            output_array[indices] = \
                entry2.interp((float(entry1.t), entry1.v),
                              (float(entry2.t), entry2.v),
                              sample_times[indices])
        return output_array

    @property
    def defined_channels(self) -> AbstractSet[ChannelID]:
        return {self._channel_id}

    def unsafe_get_subset_for_channels(self, channels: AbstractSet[ChannelID]) -> 'Waveform':
        return self

    def __repr__(self):
        return f'{type(self).__name__}(channel={self._channel_id}, waveform_table={self._table})'


class ConstantWaveform(Waveform):

    # TODO: remove
    _is_constant_waveform = True

    def __init__(self, duration: float, amplitude: Any, channel: ChannelID):
        """ Create a qupulse waveform corresponding to a ConstantPulseTemplate """
        self._duration = duration
        self._amplitude = amplitude
        self._channel = channel

    @classmethod
    def from_mapping(cls, duration: Real, constant_values: Mapping[ChannelID, float]) -> Waveform:
        """Construct a ConstantWaveform or a MultiChannelWaveform of ConstantWaveforms with given duration and values"""
        assert constant_values
        if len(constant_values) == 1:
            (channel, amplitude), = constant_values.items()
            return cls(duration, amplitude=amplitude, channel=channel)
        else:
            return MultiChannelWaveform([cls(duration, amplitude=amplitude, channel=channel)
                                         for channel, amplitude in constant_values.items()])

    def is_constant(self) -> bool:
        return True

    def constant_value(self, channel: ChannelID) -> Optional[float]:
        assert channel == self._channel
        return self._amplitude

    def constant_value_dict(self) -> Optional[Mapping[ChannelID, float]]:
        return {self._channel: self._amplitude}

    @property
    def duration(self) -> TimeType:
        return time_from_float(float(self._duration), absolute_error=PULSE_TO_WAVEFORM_ERROR)

    @property
    def defined_channels(self) -> AbstractSet[ChannelID]:
        """The channels this waveform should played on. Use
            :func:`~qupulse.pulses.instructions.get_measurement_windows` to get a waveform for a subset of these."""

        return {self._channel}

    @property
    def compare_key(self) -> Tuple[Any, ...]:
        return self._duration, self._amplitude, self._channel

    def unsafe_sample(self,
                      channel: ChannelID,
                      sample_times: np.ndarray,
                      output_array: Union[np.ndarray, None] = None) -> np.ndarray:
        if output_array is None:
            return np.full_like(sample_times, fill_value=self._amplitude, dtype=float)
        else:
            output_array[:] = self._amplitude
            return output_array

    def unsafe_get_subset_for_channels(self, channels: Set[ChannelID]) -> Waveform:
        """Unsafe version of :func:`~qupulse.pulses.instructions.get_measurement_windows`."""
        return self


class FunctionWaveform(Waveform):
    """Waveform obtained from instantiating a FunctionPulseTemplate."""

    def __init__(self, expression: ExpressionScalar,
                 duration: float,
                 channel: ChannelID) -> None:
        """Creates a new FunctionWaveform instance.

        Args:
            expression: The function represented by this FunctionWaveform
                as a mathematical expression where 't' denotes the time variable. It must not have other variables
            duration: The duration of the waveform
            measurement_windows: A list of measurement windows
            channel: The channel this waveform is played on
        """
        super().__init__()
        if set(expression.variables) - set('t'):
            raise ValueError('FunctionWaveforms may not depend on anything but "t"')
        elif not expression.variables:
            warnings.warn("Constant FunctionWaveform is not recommended as the constant propagation will be suboptimal",
                          category=UserWarning)

        self._expression = expression
        self._duration = TimeType.from_float(duration, absolute_error=PULSE_TO_WAVEFORM_ERROR)
        self._channel_id = channel

    @classmethod
    def from_expression(cls, expression: ExpressionScalar, duration: float, channel: ChannelID) -> Union['FunctionWaveform', ConstantWaveform]:
        if expression.variables:
            return cls(expression, duration, channel)
        else:
            return ConstantWaveform(expression.evaluate_numeric(), duration, channel)

    def is_constant(self) -> bool:
        # only correct if `from_expression` is used
        return False

    def constant_value_dict(self) -> Optional[Mapping[ChannelID, float]]:
        # only correct if `from_expression` is used
        return None

    @property
    def defined_channels(self) -> AbstractSet[ChannelID]:
        return {self._channel_id}

    @property
    def compare_key(self) -> Any:
        return self._channel_id, self._expression, self._duration

    @property
    def duration(self) -> TimeType:
        return self._duration

    def unsafe_sample(self,
                      channel: ChannelID,
                      sample_times: np.ndarray,
                      output_array: Union[np.ndarray, None] = None) -> np.ndarray:
        evaluated = self._expression.evaluate_numeric(t=sample_times)
        if output_array is None:
            if self._expression.variables:
                return evaluated.astype(float)
            else:
                return np.full_like(sample_times, fill_value=float(evaluated), dtype=float)
        else:
            output_array[:] = evaluated
            return output_array

    def unsafe_get_subset_for_channels(self, channels: AbstractSet[ChannelID]) -> Waveform:
        return self


class SequenceWaveform(Waveform):
    """This class allows putting multiple PulseTemplate together in one waveform on the hardware."""
    def __init__(self, sub_waveforms: Iterable[Waveform]):
        """Use Waveform.from_sequence for optimal construction

        :param subwaveforms: All waveforms must have the same defined channels
        """
        if not sub_waveforms:
            raise ValueError(
                "SequenceWaveform cannot be constructed without channel waveforms."
            )

        self._sequenced_waveforms = tuple(sub_waveforms)
        self._duration = sum(waveform.duration for waveform in self._sequenced_waveforms)
<<<<<<< HEAD

        defined_channels = self._sequenced_waveforms[0].defined_channels
        if not all(waveform.defined_channels == defined_channels
                   for waveform in itertools.islice(self._sequenced_waveforms, 1, None)):
=======
        if not all(waveform.defined_channels == self.defined_channels for waveform in self._sequenced_waveforms[1:]):
            for waveform in self._sequenced_waveforms[1:]:
                 if not waveform.defined_channels == self.defined_channels:
                     print(f"SequenceWaveform: defined channels {self.defined_channels} do not match {waveform.defined_channels} ")
>>>>>>> 87c16584
            raise ValueError(
                "SequenceWaveform cannot be constructed from waveforms of different"
                "defined channels."
            )

    @classmethod
    def from_sequence(cls, waveforms: Sequence['Waveform']) -> 'Waveform':
        """Returns a waveform the represents the given sequence of waveforms. Applies some optimizations."""
        assert waveforms, "Sequence must not be empty"
        if len(waveforms) == 1:
            return waveforms[0]

        flattened = []
        constant_values = waveforms[0].constant_value_dict()
        for wf in waveforms:
            if constant_values and constant_values != wf.constant_value_dict():
                constant_values = None
            if isinstance(wf, cls):
                flattened.extend(wf.sequenced_waveforms)
            else:
                flattened.append(wf)
        if constant_values is None:
            return cls(sub_waveforms=flattened)
        else:
            duration = sum(wf.duration for wf in flattened)
            ConstantWaveform.from_mapping(duration, constant_values)

    def is_constant(self) -> bool:
        # only correct if from_sequence is used for construction
        return False

    def constant_value_dict(self) -> Optional[Mapping[ChannelID, float]]:
        # only correct if from_sequence is used for construction
        return None

    def constant_value(self, channel: ChannelID) -> Optional[float]:
        v = None
        for wf in self._sequenced_waveforms:
            wf_cv = wf.constant_value(channel)
            if wf_cv is None:
                return None
            elif wf_cv == v:
                continue
            elif v is None:
                v = wf_cv
            else:
                assert v != wf_cv
                return None
        return v

    @property
    def defined_channels(self) -> AbstractSet[ChannelID]:
        return self._sequenced_waveforms[0].defined_channels

    def unsafe_sample(self,
                      channel: ChannelID,
                      sample_times: np.ndarray,
                      output_array: Union[np.ndarray, None] = None) -> np.ndarray:
        if output_array is None:
            output_array = _ALLOCATION_FUNCTION(sample_times, **_ALLOCATION_FUNCTION_KWARGS)
        time = 0
        for subwaveform in self._sequenced_waveforms:
            # before you change anything here, make sure to understand the difference between basic and advanced
            # indexing in numpy and their copy/reference behaviour
            end = time + subwaveform.duration

            indices = slice(*np.searchsorted(sample_times, (float(time), float(end)), 'left'))
            subwaveform.unsafe_sample(channel=channel,
                                      sample_times=sample_times[indices]-np.float64(time),
                                      output_array=output_array[indices])
            time = end
        return output_array

    @property
    def compare_key(self) -> Tuple[Waveform]:
        return self._sequenced_waveforms

    @property
    def duration(self) -> TimeType:
        return self._duration

    def unsafe_get_subset_for_channels(self, channels: AbstractSet[ChannelID]) -> 'Waveform':
        return SequenceWaveform(
            sub_waveform.unsafe_get_subset_for_channels(channels & sub_waveform.defined_channels)
            for sub_waveform in self._sequenced_waveforms if sub_waveform.defined_channels & channels)

    @property
    def sequenced_waveforms(self) -> Sequence[Waveform]:
        return self._sequenced_waveforms


class MultiChannelWaveform(Waveform):
    """A MultiChannelWaveform is a Waveform object that allows combining arbitrary Waveform objects
    to into a single waveform defined for several channels.

    The number of channels used by the MultiChannelWaveform object is the sum of the channels used
    by the Waveform objects it consists of.

    MultiChannelWaveform allows an arbitrary mapping of channels defined by the Waveforms it
    consists of and the channels it defines. For example, if the MultiChannelWaveform consists
    of a two Waveform objects A and B which define two channels each, then the channels of the
    MultiChannelWaveform may be 0: A.1, 1: B.0, 2: B.1, 3: A.0 where A.0 means channel 0 of Waveform
    object A.

    The following constraints must hold:
     - The durations of all Waveform objects must be equal.
     - The channel mapping must be sane, i.e., no channel of the MultiChannelWaveform must be
        assigned more than one channel of any Waveform object it consists of
    """

    def __init__(self, sub_waveforms: List[Waveform]) -> None:
        """Create a new MultiChannelWaveform instance.
        Use `MultiChannelWaveform.from_parallel` for optimal construction.

        Requires a list of subwaveforms in the form (Waveform, List(int)) where the list defines
        the channel mapping, i.e., a value y at index x in the list means that channel x of the
        subwaveform will be mapped to channel y of this MultiChannelWaveform object.

        Args:
            sub_waveforms: The list of sub waveforms of this
                MultiChannelWaveform. List might get sorted!
        Raises:
            ValueError, if a channel mapping is out of bounds of the channels defined by this
                MultiChannelWaveform
            ValueError, if several subwaveform channels are assigned to a single channel of this
                MultiChannelWaveform
            ValueError, if subwaveforms have inconsistent durations
        """
        super().__init__()
        if not sub_waveforms:
            raise ValueError(
                "MultiChannelWaveform cannot be constructed without channel waveforms."
            )

        # sort the waveforms with their defined channels to make compare key reproducible
        if not isinstance(sub_waveforms, list):
            sub_waveforms = list(sub_waveforms)
        sub_waveforms.sort(key=lambda wf: wf._sort_key_for_channels())

        self._sub_waveforms = tuple(sub_waveforms)

        defined_channels = set()
        for waveform in self._sub_waveforms:
            if waveform.defined_channels & defined_channels:
                raise ValueError('Channel may not be defined in multiple waveforms',
                                 waveform.defined_channels & defined_channels)
            defined_channels |= waveform.defined_channels
        self._defined_channels = frozenset(defined_channels)

        if not all(isclose(waveform.duration, self._sub_waveforms[0].duration) for waveform in self._sub_waveforms[1:]):
            # meaningful error message:
            durations = {}

            for waveform in self._sub_waveforms:
                for duration, channels in durations.items():
                    if isclose(waveform.duration, duration):
                        channels.update(waveform.defined_channels)
                        break
                else:
                    durations[waveform.duration] = set(waveform.defined_channels)

            raise ValueError(
                "MultiChannelWaveform cannot be constructed from channel waveforms of different durations.",
                durations
            )

    @staticmethod
    def from_parallel(waveforms: Sequence[Waveform]) -> Waveform:
        assert waveforms, "ARgument must not be empty"
        if len(waveforms) == 1:
            return waveforms[0]

        # we do not look at constant values here because there is no benefit. We would need to construct a new
        # MultiChannelWaveform anyways

        # avoid unnecessary multi channel nesting
        flattened = []
        for waveform in waveforms:
            if isinstance(waveform, MultiChannelWaveform):
                flattened.extend(waveform._sub_waveforms)
            else:
                flattened.append(waveform)

        return MultiChannelWaveform(flattened)

    def is_constant(self) -> bool:
        return all(wf.is_constant() for wf in self._sub_waveforms)

    def constant_value(self, channel: ChannelID) -> Optional[float]:
        return self[channel].constant_value(channel)

    def constant_value_dict(self) -> Optional[Mapping[ChannelID, float]]:
        d = {}
        for wf in self._sub_waveforms:
            wf_d = wf.constant_value_dict()
            if wf_d is None:
                return None
            else:
                d.update(wf_d)
        return d

    @property
    def duration(self) -> TimeType:
        return self._sub_waveforms[0].duration

    def __getitem__(self, key: ChannelID) -> Waveform:
        for waveform in self._sub_waveforms:
            if key in waveform.defined_channels:
                return waveform
        raise KeyError('Unknown channel ID: {}'.format(key), key)

    @property
    def defined_channels(self) -> AbstractSet[ChannelID]:
        return self._defined_channels

    @property
    def compare_key(self) -> Any:
        # sort with channels
        return self._sub_waveforms

    def unsafe_sample(self,
                      channel: ChannelID,
                      sample_times: np.ndarray,
                      output_array: Union[np.ndarray, None] = None) -> np.ndarray:
        return self[channel].unsafe_sample(channel, sample_times, output_array)

    def unsafe_get_subset_for_channels(self, channels: AbstractSet[ChannelID]) -> 'Waveform':
        relevant_sub_waveforms = [swf for swf in self._sub_waveforms if swf.defined_channels & channels]
        if len(relevant_sub_waveforms) == 1:
            return relevant_sub_waveforms[0].get_subset_for_channels(channels)
        elif len(relevant_sub_waveforms) > 1:
            return MultiChannelWaveform.from_parallel(
                [sub_waveform.get_subset_for_channels(channels & sub_waveform.defined_channels)
                 for sub_waveform in relevant_sub_waveforms])
        else:
            raise KeyError('Unknown channels: {}'.format(channels))


class RepetitionWaveform(Waveform):
    """This class allows putting multiple PulseTemplate together in one waveform on the hardware."""

    def __init__(self, body: Waveform, repetition_count: int):
        self._body = body
        self._repetition_count = checked_int_cast(repetition_count)
        if repetition_count < 1 or not isinstance(repetition_count, int):
            raise ValueError('Repetition count must be an integer >0')

        self.is_constant = self._body.is_constant
        self.constant_value = self._body.constant_value
        self.constant_value_dict = self._body.constant_value_dict

    @classmethod
    def from_repetition_count(cls, body: Waveform, repetition_count: int) -> Waveform:
        constant_values = body.constant_value_dict()
        if constant_values is None:
            return RepetitionWaveform(body, repetition_count)
        else:
            return ConstantWaveform.from_mapping(body.duration * repetition_count, constant_values)

    @property
    def defined_channels(self) -> AbstractSet[ChannelID]:
        return self._body.defined_channels

    def unsafe_sample(self,
                      channel: ChannelID,
                      sample_times: np.ndarray,
                      output_array: Union[np.ndarray, None] = None) -> np.ndarray:
        if output_array is None:
            output_array = _ALLOCATION_FUNCTION(sample_times, **_ALLOCATION_FUNCTION_KWARGS)
        body_duration = self._body.duration
        time = 0
        for _ in range(self._repetition_count):
            end = time + body_duration
            indices = slice(*np.searchsorted(sample_times, (float(time), float(end)), 'left'))
            self._body.unsafe_sample(channel=channel,
                                     sample_times=sample_times[indices] - time,
                                     output_array=output_array[indices])
            time = end
        return output_array

    @property
    def compare_key(self) -> Tuple[Any, int]:
        return self._body.compare_key, self._repetition_count

    @property
    def duration(self) -> TimeType:
        return self._body.duration * self._repetition_count

    def unsafe_get_subset_for_channels(self, channels: AbstractSet[ChannelID]) -> 'RepetitionWaveform':
        return RepetitionWaveform(body=self._body.unsafe_get_subset_for_channels(channels),
                                  repetition_count=self._repetition_count)


class TransformingWaveform(Waveform):
    def __init__(self, inner_waveform: Waveform, transformation: Transformation):
        """"""
        self._inner_waveform = inner_waveform
        self._transformation = transformation

        # cache data of inner channels based identified and invalidated by the sample times
        self._cached_data = None
        self._cached_times = lambda: None

    @classmethod
    def from_transformation(cls, inner_waveform: Waveform, transformation: Transformation) -> Waveform:
        constant_values = inner_waveform.constant_value_dict()

        if constant_values is None or not transformation.is_constant_invariant():
            return cls(inner_waveform, transformation)

        transformed_constant_values = transformation(0., constant_values)
        return ConstantWaveform.from_mapping(inner_waveform.duration, transformed_constant_values)

    def is_constant(self) -> bool:
        # only true if `from_transformation` was used
        return False

    def constant_value_dict(self) -> Optional[Mapping[ChannelID, float]]:
        # only true if `from_transformation` was used
        return None

    def constant_value(self, channel: ChannelID) -> Optional[float]:
        if not self._transformation.is_constant_invariant():
            return None
        in_channels = self._transformation.get_input_channels({channel})
        in_values = {ch: self._inner_waveform.constant_value(ch) for ch in in_channels}
        if any(val is None for val in in_values.values()):
            return None
        else:
            return self._transformation(0., in_values)[channel][0]

    @property
    def inner_waveform(self) -> Waveform:
        return self._inner_waveform

    @property
    def transformation(self) -> Transformation:
        return self._transformation

    @property
    def defined_channels(self) -> AbstractSet[ChannelID]:
        return self.transformation.get_output_channels(self.inner_waveform.defined_channels)

    @property
    def compare_key(self) -> Tuple[Waveform, Transformation]:
        return self.inner_waveform, self.transformation

    @property
    def duration(self) -> TimeType:
        return self.inner_waveform.duration

    def unsafe_get_subset_for_channels(self, channels: Set[ChannelID]) -> 'SubsetWaveform':
        return SubsetWaveform(self, channel_subset=channels)

    def unsafe_sample(self,
                      channel: ChannelID,
                      sample_times: np.ndarray,
                      output_array: Union[np.ndarray, None] = None) -> np.ndarray:
        if self._cached_times() is not sample_times:
            self._cached_data = dict()
            self._cached_times = ref(sample_times)

        if channel not in self._cached_data:

            inner_channels = self.transformation.get_input_channels({channel})

            inner_data = {inner_channel: self.inner_waveform.unsafe_sample(inner_channel, sample_times)
                          for inner_channel in inner_channels}

            outer_data = self.transformation(sample_times, inner_data)
            self._cached_data.update(outer_data)

        if output_array is None:
            output_array = self._cached_data[channel]
        else:
            output_array[:] = self._cached_data[channel]

        return output_array


class SubsetWaveform(Waveform):
    def __init__(self, inner_waveform: Waveform, channel_subset: Set[ChannelID]):
        self._inner_waveform = inner_waveform
        self._channel_subset = frozenset(channel_subset)

        self.constant_value = self._inner_waveform.constant_value

    @property
    def inner_waveform(self) -> Waveform:
        return self._inner_waveform

    @property
    def defined_channels(self) -> FrozenSet[ChannelID]:
        return self._channel_subset

    @property
    def duration(self) -> TimeType:
        return self.inner_waveform.duration

    @property
    def compare_key(self) -> Tuple[frozenset, Waveform]:
        return self.defined_channels, self.inner_waveform

    def unsafe_get_subset_for_channels(self, channels: Set[ChannelID]) -> Waveform:
        return self.inner_waveform.get_subset_for_channels(channels)

    def unsafe_sample(self,
                      channel: ChannelID,
                      sample_times: np.ndarray,
                      output_array: Union[np.ndarray, None] = None) -> np.ndarray:
        return self.inner_waveform.unsafe_sample(channel, sample_times, output_array)


class ArithmeticWaveform(Waveform):
    """Channels only present in one waveform have the operations neutral element on the other."""

    numpy_operator_map = {'+': np.add,
                          '-': np.subtract}
    operator_map = {'+': operator.add,
                    '-': operator.sub}

    rhs_only_map = {'+': operator.pos,
                    '-': operator.neg}
    numpy_rhs_only_map = {'+': np.positive,
                          '-': np.negative}

    def __init__(self,
                 lhs: Waveform,
                 arithmetic_operator: str,
                 rhs: Waveform):
        super().__init__()
        self._lhs = lhs
        self._rhs = rhs
        self._arithmetic_operator = arithmetic_operator

        assert np.isclose(float(self._lhs.duration), float(self._rhs.duration))
        assert arithmetic_operator in self.operator_map

    def constant_value(self, channel: ChannelID) -> Optional[float]:
        lhs = self._lhs.constant_value(channel)
        if lhs is not None and lhs == self._rhs.constant_value(channel):
            return lhs
        else:
            return None

    def is_constant(self) -> bool:
        return self.lhs.is_constant() and self.rhs.is_constant()

    @property
    def lhs(self) -> Waveform:
        return self._lhs

    @property
    def rhs(self) -> Waveform:
        return self._rhs

    @property
    def arithmetic_operator(self) -> str:
        return self._arithmetic_operator

    @property
    def duration(self) -> TimeType:
        return self._lhs.duration

    @property
    def defined_channels(self) -> AbstractSet[ChannelID]:
        return self._lhs.defined_channels | self._rhs.defined_channels

    def unsafe_sample(self,
                      channel: ChannelID,
                      sample_times: np.ndarray,
                      output_array: Union[np.ndarray, None] = None) -> np.ndarray:
        if channel in self._lhs.defined_channels:
            lhs = self._lhs.unsafe_sample(channel=channel, sample_times=sample_times, output_array=output_array)
        else:
            lhs = None

        if channel in self._rhs.defined_channels:
            rhs = self._rhs.unsafe_sample(channel=channel, sample_times=sample_times,
                                          output_array=None if lhs is not None else output_array)
        else:
            rhs = None

        if rhs is not None and lhs is not None:
            arithmetic_operator = self.numpy_operator_map[self._arithmetic_operator]
            if output_array is None:
                output_array = lhs
            return arithmetic_operator(lhs, rhs, out=output_array)

        else:
            if lhs is None:
                assert rhs is not None, "channel %r not in defined channels (internal bug)" % channel
                return self.numpy_rhs_only_map[self._arithmetic_operator](rhs, out=output_array)
            else:
                return lhs

    def unsafe_get_subset_for_channels(self, channels: Set[ChannelID]) -> Waveform:
        # TODO: optimization possible
        return SubsetWaveform(self, channels)

    @property
    def compare_key(self) -> Tuple[str, Waveform, Waveform]:
        return self._arithmetic_operator, self._lhs, self._rhs


class FunctorWaveform(Waveform):
    """Apply a channel wise functor that works inplace to all results"""

    CONSTANT_INVARIANT_FUNCTORS = (np.negative,)

    def __init__(self, inner_waveform: Waveform, functor: Mapping[ChannelID, 'Callable']):
        self._inner_waveform = inner_waveform
        self._functor = dict(functor.items())

        assert set(functor.keys()) == inner_waveform.defined_channels, ("There is no default identity mapping (yet)."
                                                                        "File an issue on github if you need it.")

    @classmethod
    def from_functor(cls, inner_waveform: Waveform, functor: Mapping[ChannelID, callable]):
        constant_values = inner_waveform.constant_value_dict()
        if constant_values is None or functor not in cls.CONSTANT_INVARIANT_FUNCTORS:
            return FunctorWaveform(inner_waveform, functor)

        funced_constant_values = {ch: functor[ch](val) for ch, val in constant_values.items()}
        return ConstantWaveform.from_mapping(inner_waveform.duration, funced_constant_values)

    def is_constant(self) -> bool:
        # only correct if `from_functor` was used
        return False

    def constant_value_dict(self) -> Optional[Mapping[ChannelID, float]]:
        # only correct if `from_functor` was used
        return None

    def constant_value(self, channel: ChannelID) -> Optional[float]:
        inner = self._inner_waveform.constant_value(channel)
        func = self._functor[channel]
        if inner is None or func not in self.CONSTANT_INVARIANT_FUNCTORS:
            return None
        else:
            return func(inner)

    @property
    def duration(self) -> TimeType:
        return self._inner_waveform.duration

    @property
    def defined_channels(self) -> AbstractSet[ChannelID]:
        return self._inner_waveform.defined_channels

    def unsafe_sample(self,
                      channel: ChannelID,
                      sample_times: np.ndarray,
                      output_array: Union[np.ndarray, None] = None) -> np.ndarray:
        return self._functor[channel](self._inner_waveform.unsafe_sample(channel, sample_times, output_array))

    def unsafe_get_subset_for_channels(self, channels: Set[ChannelID]) -> Waveform:
        return SubsetWaveform(self, channels)

    @property
    def compare_key(self) -> Tuple[Waveform, FrozenSet]:
        return self._inner_waveform, frozenset(self._functor.items())<|MERGE_RESOLUTION|>--- conflicted
+++ resolved
@@ -472,17 +472,13 @@
 
         self._sequenced_waveforms = tuple(sub_waveforms)
         self._duration = sum(waveform.duration for waveform in self._sequenced_waveforms)
-<<<<<<< HEAD
 
         defined_channels = self._sequenced_waveforms[0].defined_channels
         if not all(waveform.defined_channels == defined_channels
                    for waveform in itertools.islice(self._sequenced_waveforms, 1, None)):
-=======
-        if not all(waveform.defined_channels == self.defined_channels for waveform in self._sequenced_waveforms[1:]):
             for waveform in self._sequenced_waveforms[1:]:
                  if not waveform.defined_channels == self.defined_channels:
                      print(f"SequenceWaveform: defined channels {self.defined_channels} do not match {waveform.defined_channels} ")
->>>>>>> 87c16584
             raise ValueError(
                 "SequenceWaveform cannot be constructed from waveforms of different"
                 "defined channels."
