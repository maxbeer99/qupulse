"""This module contains all waveform classes

Classes:
    - Waveform: An instantiated pulse which can be sampled to a raw voltage value array.
"""

import itertools
import operator
import warnings
from abc import ABCMeta, abstractmethod
from numbers import Real
from typing import (
    AbstractSet, Any, FrozenSet, Iterable, Mapping, NamedTuple, Sequence, Set,
    Tuple, Union, cast, Optional, List, Hashable)
from weakref import WeakValueDictionary, ref

import numpy as np

from qupulse import ChannelID
from qupulse._program.transformation import Transformation
from qupulse.utils import checked_int_cast, isclose
from qupulse.utils.types import TimeType, time_from_float
from qupulse.utils.performance import is_monotonic
from qupulse.comparable import Comparable
from qupulse.expressions import ExpressionScalar
from qupulse.pulses.interpolation import InterpolationStrategy
from qupulse.utils import checked_int_cast, isclose
from qupulse.utils.types import TimeType, time_from_float, FrozenDict
from qupulse._program.transformation import Transformation
from qupulse.utils import pairwise

class ConstantFunctionPulseTemplateWarning(UserWarning):
    """  This warning indicates a constant waveform is constructed from a FunctionPulseTemplate """
    pass

__all__ = ["Waveform", "TableWaveform", "TableWaveformEntry", "FunctionWaveform", "SequenceWaveform",
           "MultiChannelWaveform", "RepetitionWaveform", "TransformingWaveform", "ArithmeticWaveform",
           "ConstantFunctionPulseTemplateWarning"]

PULSE_TO_WAVEFORM_ERROR = None  # error margin in pulse template to waveform conversion

#  these are private because there probably will be changes here
_ALLOCATION_FUNCTION = np.full_like  # pre_allocated = ALLOCATION_FUNCTION(sample_times, **ALLOCATION_FUNCTION_KWARGS)
_ALLOCATION_FUNCTION_KWARGS = dict(fill_value=np.nan, dtype=float)


def _to_time_type(duration: Real) -> TimeType:
    if isinstance(duration, TimeType):
        return duration
    else:
        return time_from_float(float(duration), absolute_error=PULSE_TO_WAVEFORM_ERROR)


class Waveform(Comparable, metaclass=ABCMeta):
    """Represents an instantiated PulseTemplate which can be sampled to retrieve arrays of voltage
    values for the hardware."""

    __sampled_cache = WeakValueDictionary()

    __slots__ = ('_duration',)

    def __init__(self, duration: TimeType):
        self._duration = duration

    @property
    def duration(self) -> TimeType:
        """The duration of the waveform in time units."""
        return self._duration

    @abstractmethod
    def unsafe_sample(self,
                      channel: ChannelID,
                      sample_times: np.ndarray,
                      output_array: Union[np.ndarray, None] = None) -> np.ndarray:
        """Sample the waveform at given sample times.

        The unsafe means that there are no sanity checks performed. The provided sample times are assumed to be
        monotonously increasing and lie in the range of [0, waveform.duration]

        Args:
            sample_times: Times at which this Waveform will be sampled.
            output_array: Has to be either None or an array of the same size and type as sample_times. If
                not None, the sampled values will be written here and this array will be returned
        Result:
            The sampled values of this Waveform at the provided sample times. Has the same number of
            elements as sample_times.
        """

    def get_sampled(self,
                    channel: ChannelID,
                    sample_times: np.ndarray,
                    output_array: Union[np.ndarray, None] = None) -> np.ndarray:
        """A wrapper to the unsafe_sample method which caches the result. This method enforces the constrains
        unsafe_sample expects and caches the result to save memory.

        Args:
            sample_times: Times at which this Waveform will be sampled.
            output_array: Has to be either None or an array of the same size and type as sample_times. If an array is
                given, the sampled values will be written into the given array and it will be returned. Otherwise, a new
                array will be created and cached to save memory.

        Result:
            The sampled values of this Waveform at the provided sample times. Is `output_array` if provided
        """
        if len(sample_times) == 0:
            if output_array is None:
                return np.zeros_like(sample_times, dtype=float)
            elif len(output_array) == len(sample_times):
                return output_array
            else:
                raise ValueError('Output array length and sample time length are different')

<<<<<<< HEAD
        if not is_monotonic(sample_times):
=======
        if np.any(sample_times[1:] < sample_times[:-1]):
>>>>>>> af97becf
            raise ValueError('The sample times are not monotonously increasing')
        if sample_times[0] < 0 or sample_times[-1] > float(self.duration):
            raise ValueError(f'The sample times [{sample_times[0]}, ..., {sample_times[-1]}] are not in the range'
                             f' [0, duration={float(self.duration)}]')
        if channel not in self.defined_channels:
            raise KeyError('Channel not defined in this waveform: {}'.format(channel))

        constant_value = self.constant_value(channel)
        if constant_value is None:
            if output_array is None:
                # cache the result to save memory
                result = self.unsafe_sample(channel, sample_times)
                result.flags.writeable = False
                key = hash(bytes(result))
                if key not in self.__sampled_cache:
                    self.__sampled_cache[key] = result
                return self.__sampled_cache[key]
            else:
                if len(output_array) != len(sample_times):
                    raise ValueError('Output array length and sample time length are different')
                # use the user provided memory
                return self.unsafe_sample(channel=channel,
                                          sample_times=sample_times,
                                          output_array=output_array)
        else:
            if output_array is None:
                output_array = np.full_like(sample_times, fill_value=constant_value, dtype=float)
            else:
                output_array[:] = constant_value
            return output_array

    @property
    @abstractmethod
    def defined_channels(self) -> AbstractSet[ChannelID]:
        """The channels this waveform should played on. Use
            :func:`~qupulse.pulses.instructions.get_measurement_windows` to get a waveform for a subset of these."""

    @abstractmethod
    def unsafe_get_subset_for_channels(self, channels: AbstractSet[ChannelID]) -> 'Waveform':
        """Unsafe version of :func:`~qupulse.pulses.instructions.get_measurement_windows`."""

    def get_subset_for_channels(self, channels: AbstractSet[ChannelID]) -> 'Waveform':
        """Get a waveform that only describes the channels contained in `channels`.

        Args:
            channels: A channel set the return value should confine to.

        Raises:
            KeyError: If `channels` is not a subset of the waveform's defined channels.

        Returns:
            A waveform with waveform.defined_channels == `channels`
        """
        if not channels <= self.defined_channels:
            raise KeyError('Channels not defined on waveform: {}'.format(channels))
        if channels == self.defined_channels:
            return self
        return self.unsafe_get_subset_for_channels(channels=channels)

    def is_constant(self) -> bool:
        """Convenience function to check if all channels are constant. The result is equal to
        `all(waveform.constant_value(ch) is not None for ch in waveform.defined_channels)` but might be more performant.

        Returns:
            True if all channels have constant values.
        """
        return self.constant_value_dict() is not None

    def constant_value_dict(self) -> Optional[Mapping[ChannelID, float]]:
        result = {ch: self.constant_value(ch) for ch in self.defined_channels}
        if None in result.values():
            return None
        else:
            return result

    def constant_value(self, channel: ChannelID) -> Optional[float]:
        """Checks if the requested channel has a constant value and returns it if so.

        Guarantee that this assertion passes for every t in waveform duration:
        >>> assert waveform.constant_value(channel) is None or waveform.constant_value(t) = waveform.get_sampled(channel, t)

        Args:
            channel: The channel to check

        Returns:
            None if there is no guarantee that the channel is constant. The value otherwise.
        """
        return None

    def __neg__(self):
        return FunctorWaveform.from_functor(self, {ch: np.negative for ch in self.defined_channels})

    def __pos__(self):
        return self

    def _sort_key_for_channels(self) -> Sequence[Tuple[str, int]]:
        """Makes reproducible sorting by defined channels possible"""
        return sorted((ch, 0) if isinstance(ch, str) else ('', ch) for ch in self.defined_channels)

    def reversed(self) -> 'Waveform':
        """Returns a reversed version of this waveform."""
        # We don't check for constness here because const waveforms are supposed to override this method
        return ReversedWaveform(self)


class TableWaveformEntry(NamedTuple('TableWaveformEntry', [('t', Real),
                                                           ('v', float),
                                                           ('interp', InterpolationStrategy)])):
    def __init__(self, t: float, v: float, interp: InterpolationStrategy):
        if not callable(interp):
            raise TypeError('{} is neither callable nor of type InterpolationStrategy'.format(interp))

    def __repr__(self):
        return f'{type(self).__name__}(t={self.t!r}, v={self.v!r}, interp={self.interp!r})'


class TableWaveform(Waveform):
    EntryInInit = Union[TableWaveformEntry, Tuple[float, float, InterpolationStrategy]]

    """Waveform obtained from instantiating a TablePulseTemplate."""

    __slots__ = ('_table', '_channel_id')

    def __init__(self,
                 channel: ChannelID,
                 waveform_table: Tuple[TableWaveformEntry, ...]) -> None:
        """Create a new TableWaveform instance.

        Args:
            waveform_table: A tuple of instantiated and validated table entries
        """
        if not isinstance(waveform_table, tuple):
            warnings.warn("Please use a tuple of TableWaveformEntry to construct TableWaveform directly",
                          category=DeprecationWarning)
            waveform_table = self._validate_input(waveform_table)

        super().__init__(duration=_to_time_type(waveform_table[-1].t))

        self._table = waveform_table
        self._channel_id = channel

    @staticmethod
    def _validate_input(input_waveform_table: Sequence[EntryInInit]) -> Union[Tuple[Real, Real],
                                                                              List[TableWaveformEntry]]:
        """ Checks that:
         - the time is increasing,
         - there are at least two entries

        Optimizations:
          - removes subsequent entries with same time or voltage values.
          - checks if the complete waveform is constant. Returns a (duration, value) tuple if this is the case

        Raises:
            ValueError:
              - there are less than two entries
              - the entries are not ordered in time
              - Any time is negative
              - The total length is zero

        Returns:
            A list of de-duplicated table entries
            OR
            A (duration, value) tuple if the waveform is constant
        """
        # we use an iterator here to avoid duplicate work and be maximally efficient for short tables
        # We never use StopIteration to abort iteration. It always signifies an error.
        input_iter = iter(input_waveform_table)
        try:
            first_t, first_v, first_interp = next(input_iter)
        except StopIteration:
            raise ValueError("Waveform table mut not be empty")

        if first_t != 0.0:
            raise ValueError('First time entry is not zero.')

        previous_t = 0.0
        previous_v = first_v
        output_waveform_table = [TableWaveformEntry(0.0, first_v, first_interp)]

        try:
            t, v, interp = next(input_iter)
        except StopIteration:
            raise ValueError("Waveform table has less than two entries.")
        if t < 0:
            raise ValueError('Negative time values are not allowed.')

        # constant_v is None <=> the waveform is constant until up to the current entry
        constant_v = first_interp.constant_value((previous_t, previous_v), (t, v))

        for next_t, next_v, next_interp in input_iter:
            if next_t < t:
                if next_t < 0:
                    raise ValueError('Negative time values are not allowed.')
                else:
                    raise ValueError('Times are not increasing.')

            if constant_v is not None and interp.constant_value((t, v), (next_t, next_v)) != constant_v:
                constant_v = None

            if (previous_t != t or t != next_t) and (previous_v != v or v != next_v):
                # the time and the value differ both either from the next or the previous
                # otherwise we skip the entry
                previous_t = t
                previous_v = v
                output_waveform_table.append(TableWaveformEntry(t, v, interp))

            t, v, interp = next_t, next_v, next_interp

        # Until now, we only checked that the time does not decrease. We require an increase because duration == 0
        # waveforms are ill-formed. t is now the time of the last entry.
        if t == 0:
            raise ValueError('Last time entry is zero.')

        if constant_v is not None:
            # the waveform is constant
            return t, constant_v
        else:
            # we must still add the last entry to the table
            output_waveform_table.append(TableWaveformEntry(t, v, interp))
            return output_waveform_table

    def is_constant(self) -> bool:
        # only correct if `from_table` is used
        return False

    def constant_value_dict(self) -> Optional[Mapping[ChannelID, float]]:
        # only correct if `from_table` is used
        return None

    @classmethod
    def from_table(cls, channel: ChannelID, table: Sequence[EntryInInit]) -> Union['TableWaveform', 'ConstantWaveform']:
        table = cls._validate_input(table)
        if isinstance(table, tuple):
            duration, amplitude = table
            return ConstantWaveform(duration=duration, amplitude=amplitude, channel=channel)
        else:
            return TableWaveform(channel, tuple(table))

    @property
    def compare_key(self) -> Any:
        return self._channel_id, self._table

    def unsafe_sample(self,
                      channel: ChannelID,
                      sample_times: np.ndarray,
                      output_array: Union[np.ndarray, None] = None) -> np.ndarray:
        if output_array is None:
            output_array = _ALLOCATION_FUNCTION(sample_times, **_ALLOCATION_FUNCTION_KWARGS)

        if PULSE_TO_WAVEFORM_ERROR:
            # we need to replace the last entry's t with self.duration
            *entries, last = self._table
            entries.append(TableWaveformEntry(float(self.duration), last.v, last.interp))
        else:
            entries = self._table

        for entry1, entry2 in pairwise(entries):
            indices = slice(np.searchsorted(sample_times, entry1.t, 'left'),
                            np.searchsorted(sample_times, entry2.t, 'right'))
            output_array[indices] = \
                entry2.interp((float(entry1.t), entry1.v),
                              (float(entry2.t), entry2.v),
                              sample_times[indices])
        return output_array

    @property
    def defined_channels(self) -> AbstractSet[ChannelID]:
        return {self._channel_id}

    def unsafe_get_subset_for_channels(self, channels: AbstractSet[ChannelID]) -> 'Waveform':
        return self

    def __repr__(self):
        return f'{type(self).__name__}(channel={self._channel_id!r}, waveform_table={self._table!r})'


class ConstantWaveform(Waveform):

    # TODO: remove
    _is_constant_waveform = True

    __slots__ = ('_amplitude', '_channel')

    def __init__(self, duration: Real, amplitude: Any, channel: ChannelID):
        """ Create a qupulse waveform corresponding to a ConstantPulseTemplate """
        super().__init__(duration=_to_time_type(duration))
        self._amplitude = amplitude
        self._channel = channel

    @classmethod
    def from_mapping(cls, duration: Real, constant_values: Mapping[ChannelID, float]) -> Union['ConstantWaveform',
                                                                                               'MultiChannelWaveform']:
        """Construct a ConstantWaveform or a MultiChannelWaveform of ConstantWaveforms with given duration and values"""
        assert constant_values
        duration = _to_time_type(duration)
        if len(constant_values) == 1:
            (channel, amplitude), = constant_values.items()
            return cls(duration, amplitude=amplitude, channel=channel)
        else:
            return MultiChannelWaveform([cls(duration, amplitude=amplitude, channel=channel)
                                         for channel, amplitude in constant_values.items()])

    def is_constant(self) -> bool:
        return True

    def constant_value(self, channel: ChannelID) -> Optional[float]:
        assert channel == self._channel
        return self._amplitude

    def constant_value_dict(self) -> Optional[Mapping[ChannelID, float]]:
        return {self._channel: self._amplitude}

    @property
    def defined_channels(self) -> AbstractSet[ChannelID]:
        """The channels this waveform should played on. Use
            :func:`~qupulse.pulses.instructions.get_measurement_windows` to get a waveform for a subset of these."""

        return {self._channel}

    @property
    def compare_key(self) -> Tuple[Any, ...]:
        return self._duration, self._amplitude, self._channel

    def unsafe_sample(self,
                      channel: ChannelID,
                      sample_times: np.ndarray,
                      output_array: Union[np.ndarray, None] = None) -> np.ndarray:
        if output_array is None:
            return np.full_like(sample_times, fill_value=self._amplitude, dtype=float)
        else:
            output_array[:] = self._amplitude
            return output_array

    def unsafe_get_subset_for_channels(self, channels: Set[ChannelID]) -> Waveform:
        """Unsafe version of :func:`~qupulse.pulses.instructions.get_measurement_windows`."""
        return self

    def __repr__(self):
        return f"{type(self).__name__}(duration={self.duration!r}, "\
               f"amplitude={self._amplitude!r}, channel={self._channel!r})"

    def reversed(self) -> 'Waveform':
        return self


class FunctionWaveform(Waveform):
    """Waveform obtained from instantiating a FunctionPulseTemplate."""

    __slots__ = ('_expression', '_channel_id')

    def __init__(self, expression: ExpressionScalar,
                 duration: float,
                 channel: ChannelID) -> None:
        """Creates a new FunctionWaveform instance.

        Args:
            expression: The function represented by this FunctionWaveform
                as a mathematical expression where 't' denotes the time variable. It must not have other variables
            duration: The duration of the waveform
            measurement_windows: A list of measurement windows
            channel: The channel this waveform is played on
        """

        if set(expression.variables) - set('t'):
            raise ValueError('FunctionWaveforms may not depend on anything but "t"')
        elif not expression.variables:
            warnings.warn("Constant FunctionWaveform is not recommended as the constant propagation will be suboptimal",
                          category=ConstantFunctionPulseTemplateWarning)
        super().__init__(duration=_to_time_type(duration))
        self._expression = expression
        self._channel_id = channel

    @classmethod
    def from_expression(cls, expression: ExpressionScalar, duration: float, channel: ChannelID) -> Union['FunctionWaveform', ConstantWaveform]:
        if expression.variables:
            return cls(expression, duration, channel)
        else:
            return ConstantWaveform(amplitude=expression.evaluate_numeric(), duration=duration, channel=channel)

    def is_constant(self) -> bool:
        # only correct if `from_expression` is used
        return False

    def constant_value_dict(self) -> Optional[Mapping[ChannelID, float]]:
        # only correct if `from_expression` is used
        return None

    @property
    def defined_channels(self) -> AbstractSet[ChannelID]:
        return {self._channel_id}

    @property
    def compare_key(self) -> Any:
        return self._channel_id, self._expression, self._duration

    @property
    def duration(self) -> TimeType:
        return self._duration

    def unsafe_sample(self,
                      channel: ChannelID,
                      sample_times: np.ndarray,
                      output_array: Union[np.ndarray, None] = None) -> np.ndarray:
        evaluated = self._expression.evaluate_numeric(t=sample_times)
        if output_array is None:
            if self._expression.variables:
                return evaluated.astype(float)
            else:
                return np.full_like(sample_times, fill_value=float(evaluated), dtype=float)
        else:
            output_array[:] = evaluated
            return output_array

    def unsafe_get_subset_for_channels(self, channels: AbstractSet[ChannelID]) -> Waveform:
        return self

    def __repr__(self):
        return f"{type(self).__name__}(duration={self.duration!r}, "\
               f"expression={self._expression!r}, channel={self._channel_id!r})"


class SequenceWaveform(Waveform):
    """This class allows putting multiple PulseTemplate together in one waveform on the hardware."""

    __slots__ = ('_sequenced_waveforms', )

    def __init__(self, sub_waveforms: Iterable[Waveform]):
        """Use Waveform.from_sequence for optimal construction

        :param subwaveforms: All waveforms must have the same defined channels
        """
        if not sub_waveforms:
            raise ValueError(
                "SequenceWaveform cannot be constructed without channel waveforms."
            )

        # do not fail on iterators although we do not allow them as an argument
        sequenced_waveforms = tuple(sub_waveforms)

        super().__init__(duration=sum(waveform.duration for waveform in sequenced_waveforms))
        self._sequenced_waveforms = sequenced_waveforms

        defined_channels = self._sequenced_waveforms[0].defined_channels
        if not all(waveform.defined_channels == defined_channels
                   for waveform in itertools.islice(self._sequenced_waveforms, 1, None)):
            for waveform in self._sequenced_waveforms[1:]:
                 if not waveform.defined_channels == self.defined_channels:
                     print(f"SequenceWaveform: defined channels {self.defined_channels} do not match {waveform.defined_channels} ")
            raise ValueError(
                "SequenceWaveform cannot be constructed from waveforms of different"
                "defined channels."
            )

    @classmethod
    def from_sequence(cls, waveforms: Sequence['Waveform']) -> 'Waveform':
        """Returns a waveform the represents the given sequence of waveforms. Applies some optimizations."""
        assert waveforms, "Sequence must not be empty"
        if len(waveforms) == 1:
            return waveforms[0]

        flattened = []
        constant_values = waveforms[0].constant_value_dict()
        for wf in waveforms:
            if constant_values and constant_values != wf.constant_value_dict():
                constant_values = None
            if isinstance(wf, cls):
                flattened.extend(wf.sequenced_waveforms)
            else:
                flattened.append(wf)
        if constant_values is None:
            return cls(sub_waveforms=flattened)
        else:
            duration = sum(wf.duration for wf in flattened)
            return ConstantWaveform.from_mapping(duration, constant_values)

    def is_constant(self) -> bool:
        # only correct if from_sequence is used for construction
        return False

    def constant_value_dict(self) -> Optional[Mapping[ChannelID, float]]:
        # only correct if from_sequence is used for construction
        return None

    def constant_value(self, channel: ChannelID) -> Optional[float]:
        v = None
        for wf in self._sequenced_waveforms:
            wf_cv = wf.constant_value(channel)
            if wf_cv is None:
                return None
            elif wf_cv == v:
                continue
            elif v is None:
                v = wf_cv
            else:
                assert v != wf_cv
                return None
        return v

    @property
    def defined_channels(self) -> AbstractSet[ChannelID]:
        return self._sequenced_waveforms[0].defined_channels

    def unsafe_sample(self,
                      channel: ChannelID,
                      sample_times: np.ndarray,
                      output_array: Union[np.ndarray, None] = None) -> np.ndarray:
        if output_array is None:
            output_array = _ALLOCATION_FUNCTION(sample_times, **_ALLOCATION_FUNCTION_KWARGS)
        time = 0
        for subwaveform in self._sequenced_waveforms:
            # before you change anything here, make sure to understand the difference between basic and advanced
            # indexing in numpy and their copy/reference behaviour
            end = time + subwaveform.duration

            indices = slice(*np.searchsorted(sample_times, (float(time), float(end)), 'left'))
            subwaveform.unsafe_sample(channel=channel,
                                      sample_times=sample_times[indices]-np.float64(time),
                                      output_array=output_array[indices])
            time = end
        return output_array

    @property
    def compare_key(self) -> Tuple[Waveform]:
        return self._sequenced_waveforms

    @property
    def duration(self) -> TimeType:
        return self._duration

    def unsafe_get_subset_for_channels(self, channels: AbstractSet[ChannelID]) -> 'Waveform':
        return SequenceWaveform.from_sequence([
            sub_waveform.unsafe_get_subset_for_channels(channels & sub_waveform.defined_channels)
            for sub_waveform in self._sequenced_waveforms if sub_waveform.defined_channels & channels])

    @property
    def sequenced_waveforms(self) -> Sequence[Waveform]:
        return self._sequenced_waveforms

    def __repr__(self):
        return f"{type(self).__name__}({self._sequenced_waveforms})"


class MultiChannelWaveform(Waveform):
    """A MultiChannelWaveform is a Waveform object that allows combining arbitrary Waveform objects
    to into a single waveform defined for several channels.

    The number of channels used by the MultiChannelWaveform object is the sum of the channels used
    by the Waveform objects it consists of.

    MultiChannelWaveform allows an arbitrary mapping of channels defined by the Waveforms it
    consists of and the channels it defines. For example, if the MultiChannelWaveform consists
    of a two Waveform objects A and B which define two channels each, then the channels of the
    MultiChannelWaveform may be 0: A.1, 1: B.0, 2: B.1, 3: A.0 where A.0 means channel 0 of Waveform
    object A.

    The following constraints must hold:
     - The durations of all Waveform objects must be equal.
     - The channel mapping must be sane, i.e., no channel of the MultiChannelWaveform must be
        assigned more than one channel of any Waveform object it consists of
    """

    __slots__ = ('_sub_waveforms', '_defined_channels')

    def __init__(self, sub_waveforms: List[Waveform]) -> None:
        """Create a new MultiChannelWaveform instance.
        Use `MultiChannelWaveform.from_parallel` for optimal construction.

        Requires a list of subwaveforms in the form (Waveform, List(int)) where the list defines
        the channel mapping, i.e., a value y at index x in the list means that channel x of the
        subwaveform will be mapped to channel y of this MultiChannelWaveform object.

        Args:
            sub_waveforms: The list of sub waveforms of this
                MultiChannelWaveform. List might get sorted!
        Raises:
            ValueError, if a channel mapping is out of bounds of the channels defined by this
                MultiChannelWaveform
            ValueError, if several subwaveform channels are assigned to a single channel of this
                MultiChannelWaveform
            ValueError, if subwaveforms have inconsistent durations
        """

        if not sub_waveforms:
            raise ValueError(
                "MultiChannelWaveform cannot be constructed without channel waveforms."
            )

        # sort the waveforms with their defined channels to make compare key reproducible
        if not isinstance(sub_waveforms, list):
            sub_waveforms = list(sub_waveforms)
        sub_waveforms.sort(key=lambda wf: wf._sort_key_for_channels())

        super().__init__(duration=sub_waveforms[0].duration)
        self._sub_waveforms = tuple(sub_waveforms)

        defined_channels = set()
        for waveform in self._sub_waveforms:
            if waveform.defined_channels & defined_channels:
                raise ValueError('Channel may not be defined in multiple waveforms',
                                 waveform.defined_channels & defined_channels)
            defined_channels |= waveform.defined_channels
        self._defined_channels = frozenset(defined_channels)

        if not all(isclose(waveform.duration, self.duration) for waveform in self._sub_waveforms[1:]):
            # meaningful error message:
            durations = {}

            for waveform in self._sub_waveforms:
                for duration, channels in durations.items():
                    if isclose(waveform.duration, duration):
                        channels.update(waveform.defined_channels)
                        break
                else:
                    durations[waveform.duration] = set(waveform.defined_channels)

            raise ValueError(
                "MultiChannelWaveform cannot be constructed from channel waveforms of different durations.",
                durations
            )

    @staticmethod
    def from_parallel(waveforms: Sequence[Waveform]) -> Waveform:
        assert waveforms, "ARgument must not be empty"
        if len(waveforms) == 1:
            return waveforms[0]

        # we do not look at constant values here because there is no benefit. We would need to construct a new
        # MultiChannelWaveform anyways

        # avoid unnecessary multi channel nesting
        flattened = []
        for waveform in waveforms:
            if isinstance(waveform, MultiChannelWaveform):
                flattened.extend(waveform._sub_waveforms)
            else:
                flattened.append(waveform)

        return MultiChannelWaveform(flattened)

    def is_constant(self) -> bool:
        return all(wf.is_constant() for wf in self._sub_waveforms)

    def constant_value(self, channel: ChannelID) -> Optional[float]:
        return self[channel].constant_value(channel)

    def constant_value_dict(self) -> Optional[Mapping[ChannelID, float]]:
        d = {}
        for wf in self._sub_waveforms:
            wf_d = wf.constant_value_dict()
            if wf_d is None:
                return None
            else:
                d.update(wf_d)
        return d

    @property
    def duration(self) -> TimeType:
        return self._sub_waveforms[0].duration

    def __getitem__(self, key: ChannelID) -> Waveform:
        for waveform in self._sub_waveforms:
            if key in waveform.defined_channels:
                return waveform
        raise KeyError('Unknown channel ID: {}'.format(key), key)

    @property
    def defined_channels(self) -> AbstractSet[ChannelID]:
        return self._defined_channels

    @property
    def compare_key(self) -> Any:
        # sort with channels
        return self._sub_waveforms

    def unsafe_sample(self,
                      channel: ChannelID,
                      sample_times: np.ndarray,
                      output_array: Union[np.ndarray, None] = None) -> np.ndarray:
        return self[channel].unsafe_sample(channel, sample_times, output_array)

    def unsafe_get_subset_for_channels(self, channels: AbstractSet[ChannelID]) -> 'Waveform':
        relevant_sub_waveforms = [swf for swf in self._sub_waveforms if swf.defined_channels & channels]
        if len(relevant_sub_waveforms) == 1:
            return relevant_sub_waveforms[0].get_subset_for_channels(channels)
        elif len(relevant_sub_waveforms) > 1:
            return MultiChannelWaveform.from_parallel(
                [sub_waveform.get_subset_for_channels(channels & sub_waveform.defined_channels)
                 for sub_waveform in relevant_sub_waveforms])
        else:
            raise KeyError('Unknown channels: {}'.format(channels))

    def __repr__(self):
        return f"{type(self).__name__}({self._sub_waveforms!r})"


class RepetitionWaveform(Waveform):
    """This class allows putting multiple PulseTemplate together in one waveform on the hardware."""

    __slots__ = ('_body', '_repetition_count')

    def __init__(self, body: Waveform, repetition_count: int):
        repetition_count = checked_int_cast(repetition_count)
        if repetition_count < 1 or not isinstance(repetition_count, int):
            raise ValueError('Repetition count must be an integer >0')

        super().__init__(duration=body.duration * repetition_count)
        self._body = body
        self._repetition_count = repetition_count

    @classmethod
    def from_repetition_count(cls, body: Waveform, repetition_count: int) -> Waveform:
        constant_values = body.constant_value_dict()
        if constant_values is None:
            return RepetitionWaveform(body, repetition_count)
        else:
            return ConstantWaveform.from_mapping(body.duration * repetition_count, constant_values)

    @property
    def defined_channels(self) -> AbstractSet[ChannelID]:
        return self._body.defined_channels

    def unsafe_sample(self,
                      channel: ChannelID,
                      sample_times: np.ndarray,
                      output_array: Union[np.ndarray, None] = None) -> np.ndarray:
        if output_array is None:
            output_array = _ALLOCATION_FUNCTION(sample_times, **_ALLOCATION_FUNCTION_KWARGS)
        body_duration = self._body.duration
        time = 0
        for _ in range(self._repetition_count):
            end = time + body_duration
            indices = slice(*np.searchsorted(sample_times, (float(time), float(end)), 'left'))
            self._body.unsafe_sample(channel=channel,
                                     sample_times=sample_times[indices] - float(time),
                                     output_array=output_array[indices])
            time = end
        return output_array

    @property
    def compare_key(self) -> Tuple[Any, int]:
        return self._body.compare_key, self._repetition_count

    def unsafe_get_subset_for_channels(self, channels: AbstractSet[ChannelID]) -> Waveform:
        return RepetitionWaveform.from_repetition_count(
            body=self._body.unsafe_get_subset_for_channels(channels),
            repetition_count=self._repetition_count)

    def is_constant(self) -> bool:
        return self._body.is_constant()

    def constant_value(self, channel: ChannelID) -> Optional[float]:
        return self._body.constant_value(channel)

    def constant_value_dict(self) -> Optional[Mapping[ChannelID, float]]:
        return self._body.constant_value_dict()

    def __repr__(self):
        return f"{type(self).__name__}(body={self._body!r}, repetition_count={self._repetition_count!r})"


class TransformingWaveform(Waveform):
    __slots__ = ('_inner_waveform', '_transformation', '_cached_data', '_cached_times')

    def __init__(self, inner_waveform: Waveform, transformation: Transformation):
        """"""
        super(TransformingWaveform, self).__init__(duration=inner_waveform.duration)
        self._inner_waveform = inner_waveform
        self._transformation = transformation

        # cache data of inner channels based identified and invalidated by the sample times
        self._cached_data = None
        self._cached_times = lambda: None

    @classmethod
    def from_transformation(cls, inner_waveform: Waveform, transformation: Transformation) -> Waveform:
        constant_values = inner_waveform.constant_value_dict()

        if constant_values is None or not transformation.is_constant_invariant():
            return cls(inner_waveform, transformation)

        transformed_constant_values = {key: float(value) for key, value in transformation(0., constant_values).items()}
        return ConstantWaveform.from_mapping(inner_waveform.duration, transformed_constant_values)

    def is_constant(self) -> bool:
        # only true if `from_transformation` was used
        return False

    def constant_value_dict(self) -> Optional[Mapping[ChannelID, float]]:
        # only true if `from_transformation` was used
        return None

    def constant_value(self, channel: ChannelID) -> Optional[float]:
        if not self._transformation.is_constant_invariant():
            return None
        in_channels = self._transformation.get_input_channels({channel})
        in_values = {ch: self._inner_waveform.constant_value(ch) for ch in in_channels}
        if any(val is None for val in in_values.values()):
            return None
        else:
            return self._transformation(0., in_values)[channel]

    @property
    def inner_waveform(self) -> Waveform:
        return self._inner_waveform

    @property
    def transformation(self) -> Transformation:
        return self._transformation

    @property
    def defined_channels(self) -> AbstractSet[ChannelID]:
        return self.transformation.get_output_channels(self.inner_waveform.defined_channels)

    @property
    def compare_key(self) -> Tuple[Waveform, Transformation]:
        return self.inner_waveform, self.transformation

    def unsafe_get_subset_for_channels(self, channels: Set[ChannelID]) -> 'SubsetWaveform':
        return SubsetWaveform(self, channel_subset=channels)

    def unsafe_sample(self,
                      channel: ChannelID,
                      sample_times: np.ndarray,
                      output_array: Union[np.ndarray, None] = None) -> np.ndarray:
        if self._cached_times() is not sample_times:
            self._cached_data = dict()
            self._cached_times = ref(sample_times)

        if channel not in self._cached_data:

            inner_channels = self.transformation.get_input_channels({channel})

            inner_data = {inner_channel: self.inner_waveform.unsafe_sample(inner_channel, sample_times)
                          for inner_channel in inner_channels}

            outer_data = self.transformation(sample_times, inner_data)
            self._cached_data.update(outer_data)

        if output_array is None:
            output_array = self._cached_data[channel]
        else:
            output_array[:] = self._cached_data[channel]

        return output_array


class SubsetWaveform(Waveform):
    __slots__ = ('_inner_waveform', '_channel_subset')

    def __init__(self, inner_waveform: Waveform, channel_subset: Set[ChannelID]):
        super().__init__(duration=inner_waveform.duration)
        self._inner_waveform = inner_waveform
        self._channel_subset = frozenset(channel_subset)

    @property
    def inner_waveform(self) -> Waveform:
        return self._inner_waveform

    @property
    def defined_channels(self) -> FrozenSet[ChannelID]:
        return self._channel_subset

    @property
    def compare_key(self) -> Tuple[frozenset, Waveform]:
        return self.defined_channels, self.inner_waveform

    def unsafe_get_subset_for_channels(self, channels: Set[ChannelID]) -> Waveform:
        return self.inner_waveform.get_subset_for_channels(channels)

    def unsafe_sample(self,
                      channel: ChannelID,
                      sample_times: np.ndarray,
                      output_array: Union[np.ndarray, None] = None) -> np.ndarray:
        return self.inner_waveform.unsafe_sample(channel, sample_times, output_array)

    def constant_value_dict(self) -> Optional[Mapping[ChannelID, float]]:
        d = self._inner_waveform.constant_value_dict()
        if d is not None:
            return {ch: d[ch] for ch in self._channel_subset}

    def constant_value(self, channel: ChannelID) -> Optional[float]:
        if channel not in self._channel_subset:
            raise KeyError(channel)
        return self._inner_waveform.constant_value(channel)


class ArithmeticWaveform(Waveform):
    """Channels only present in one waveform have the operations neutral element on the other."""

    numpy_operator_map = {'+': np.add,
                          '-': np.subtract}
    operator_map = {'+': operator.add,
                    '-': operator.sub}

    rhs_only_map = {'+': operator.pos,
                    '-': operator.neg}
    numpy_rhs_only_map = {'+': np.positive,
                          '-': np.negative}

    __slots__ = ('_lhs', '_rhs', '_arithmetic_operator')

    def __init__(self,
                 lhs: Waveform,
                 arithmetic_operator: str,
                 rhs: Waveform):
        super().__init__(duration=lhs.duration)
        self._lhs = lhs
        self._rhs = rhs
        self._arithmetic_operator = arithmetic_operator

        assert np.isclose(float(self._lhs.duration), float(self._rhs.duration))
        assert arithmetic_operator in self.operator_map

    @classmethod
    def from_operator(cls, lhs: Waveform, arithmetic_operator: str, rhs: Waveform):
        # one could optimize rhs_cv to being only created if lhs_cv is not None but this makes the code harder to read
        lhs_cv = lhs.constant_value_dict()
        rhs_cv = rhs.constant_value_dict()
        if lhs_cv is None or rhs_cv is None:
            return cls(lhs, arithmetic_operator, rhs)

        else:
            constant_values = dict(lhs_cv)
            op = cls.operator_map[arithmetic_operator]
            rhs_op = cls.rhs_only_map[arithmetic_operator]

            for ch, rhs_val in rhs_cv.items():
                if ch in constant_values:
                    constant_values[ch] = op(constant_values[ch], rhs_val)
                else:
                    constant_values[ch] = rhs_op(rhs_val)

            duration = lhs.duration
            assert isclose(duration, rhs.duration)

            return ConstantWaveform.from_mapping(duration, constant_values)

    def constant_value(self, channel: ChannelID) -> Optional[float]:
        if channel not in self._rhs.defined_channels:
            return self._lhs.constant_value(channel)
        rhs = self._rhs.constant_value(channel)
        if rhs is None:
            return None

        if channel in self._lhs.defined_channels:
            lhs = self._lhs.constant_value(channel)
            if lhs is None:
                return None

            return self.operator_map[self._arithmetic_operator](lhs, rhs)
        else:
            return self.rhs_only_map[self._arithmetic_operator](rhs)

    def is_constant(self) -> bool:
        # only correct if from_operator is used
        return False

    def constant_value_dict(self) -> Optional[Mapping[ChannelID, float]]:
        # only correct if from_operator is used
        return None

    @property
    def lhs(self) -> Waveform:
        return self._lhs

    @property
    def rhs(self) -> Waveform:
        return self._rhs

    @property
    def arithmetic_operator(self) -> str:
        return self._arithmetic_operator

    @property
    def duration(self) -> TimeType:
        return self._lhs.duration

    @property
    def defined_channels(self) -> AbstractSet[ChannelID]:
        return self._lhs.defined_channels | self._rhs.defined_channels

    def unsafe_sample(self,
                      channel: ChannelID,
                      sample_times: np.ndarray,
                      output_array: Union[np.ndarray, None] = None) -> np.ndarray:
        if channel in self._lhs.defined_channels:
            lhs = self._lhs.unsafe_sample(channel=channel, sample_times=sample_times, output_array=output_array)
        else:
            lhs = None

        if channel in self._rhs.defined_channels:
            rhs = self._rhs.unsafe_sample(channel=channel, sample_times=sample_times,
                                          output_array=None if lhs is not None else output_array)
        else:
            rhs = None

        if rhs is not None and lhs is not None:
            arithmetic_operator = self.numpy_operator_map[self._arithmetic_operator]
            if output_array is None:
                output_array = lhs
            return arithmetic_operator(lhs, rhs, out=output_array)

        else:
            if lhs is None:
                assert rhs is not None, "channel %r not in defined channels (internal bug)" % channel
                return self.numpy_rhs_only_map[self._arithmetic_operator](rhs, out=output_array)
            else:
                return lhs

    def unsafe_get_subset_for_channels(self, channels: Set[ChannelID]) -> Waveform:
        # TODO: optimization possible
        return SubsetWaveform(self, channels)

    @property
    def compare_key(self) -> Tuple[str, Waveform, Waveform]:
        return self._arithmetic_operator, self._lhs, self._rhs


class FunctorWaveform(Waveform):
    # TODO: Use Protocol to enforce that it accepts second argument has the keyword out
    Functor = callable

    __slots__ = ('_inner_waveform', '_functor')

    """Apply a channel wise functor that works inplace to all results. The functor must accept two arguments"""
    def __init__(self, inner_waveform: Waveform, functor: Mapping[ChannelID, Functor]):
        super(FunctorWaveform, self).__init__(duration=inner_waveform.duration)
        self._inner_waveform = inner_waveform
        self._functor = dict(functor.items())

        assert set(functor.keys()) == inner_waveform.defined_channels, ("There is no default identity mapping (yet)."
                                                                        "File an issue on github if you need it.")

    @classmethod
    def from_functor(cls, inner_waveform: Waveform, functor: Mapping[ChannelID, Functor]):
        constant_values = inner_waveform.constant_value_dict()
        if constant_values is None:
            return FunctorWaveform(inner_waveform, functor)

        funced_constant_values = {ch: functor[ch](val) for ch, val in constant_values.items()}
        return ConstantWaveform.from_mapping(inner_waveform.duration, funced_constant_values)

    def is_constant(self) -> bool:
        # only correct if `from_functor` was used
        return False

    def constant_value_dict(self) -> Optional[Mapping[ChannelID, float]]:
        # only correct if `from_functor` was used
        return None

    def constant_value(self, channel: ChannelID) -> Optional[float]:
        inner = self._inner_waveform.constant_value(channel)
        if inner is None:
            return None
        else:
            return self._functor[channel](inner)

    @property
    def defined_channels(self) -> AbstractSet[ChannelID]:
        return self._inner_waveform.defined_channels

    def unsafe_sample(self,
                      channel: ChannelID,
                      sample_times: np.ndarray,
                      output_array: Union[np.ndarray, None] = None) -> np.ndarray:
        inner_output = self._inner_waveform.unsafe_sample(channel, sample_times, output_array)
        return self._functor[channel](inner_output, out=inner_output)

    def unsafe_get_subset_for_channels(self, channels: Set[ChannelID]) -> Waveform:
        return FunctorWaveform.from_functor(
            self._inner_waveform.unsafe_get_subset_for_channels(channels),
            {ch: self._functor[ch] for ch in channels})

    @property
    def compare_key(self) -> Tuple[Waveform, FrozenSet]:
        return self._inner_waveform, frozenset(self._functor.items())


class ReversedWaveform(Waveform):
    """Reverses the inner waveform in time."""

    __slots__ = ('_inner',)

    def __init__(self, inner: Waveform):
        super().__init__(duration=inner.duration)
        self._inner = inner

    @classmethod
    def from_to_reverse(cls, inner: Waveform) -> Waveform:
        if inner.constant_value_dict():
            return inner
        else:
            return cls(inner)

    def unsafe_sample(self, channel: ChannelID, sample_times: np.ndarray,
                      output_array: Union[np.ndarray, None] = None) -> np.ndarray:
        inner_sample_times = (float(self.duration) - sample_times)[::-1]
        if output_array is None:
            return self._inner.unsafe_sample(channel, inner_sample_times, None)[::-1]
        else:
            inner_output_array = output_array[::-1]
            inner_output_array = self._inner.unsafe_sample(channel, inner_sample_times, output_array=inner_output_array)
            if inner_output_array.base not in (output_array, output_array.base):
                # TODO: is there a guarantee by numpy we never end up here?
                output_array[:] = inner_output_array[::-1]
            return output_array

    @property
    def defined_channels(self) -> AbstractSet[ChannelID]:
        return self._inner.defined_channels

    def unsafe_get_subset_for_channels(self, channels: AbstractSet[ChannelID]) -> 'Waveform':
        return ReversedWaveform.from_to_reverse(self._inner.unsafe_get_subset_for_channels(channels))

    @property
    def compare_key(self) -> Hashable:
        return self._inner.compare_key

    def reversed(self) -> 'Waveform':
        return self._inner<|MERGE_RESOLUTION|>--- conflicted
+++ resolved
@@ -110,11 +110,7 @@
             else:
                 raise ValueError('Output array length and sample time length are different')
 
-<<<<<<< HEAD
         if not is_monotonic(sample_times):
-=======
-        if np.any(sample_times[1:] < sample_times[:-1]):
->>>>>>> af97becf
             raise ValueError('The sample times are not monotonously increasing')
         if sample_times[0] < 0 or sample_times[-1] > float(self.duration):
             raise ValueError(f'The sample times [{sample_times[0]}, ..., {sample_times[-1]}] are not in the range'
