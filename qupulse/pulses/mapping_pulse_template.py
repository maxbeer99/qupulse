from typing import Optional, Set, Dict, Union, List, Any, Tuple, Mapping
import itertools
import numbers
import collections

from qupulse.utils.types import ChannelID, FrozenDict, FrozenMapping
from qupulse.expressions import Expression, ExpressionScalar
from qupulse.parameter_scope import Scope, MappedScope
from qupulse.pulses.pulse_template import PulseTemplate, MappingTuple
from qupulse.pulses.parameters import ParameterNotProvidedException, ParameterConstrainer
from qupulse._program.waveforms import Waveform
from qupulse._program._loop import Loop
from qupulse.serialization import Serializer, PulseRegistryType

__all__ = [
    "MappingPulseTemplate",
    "MissingMappingException",
    "UnnecessaryMappingException",
]


class MappingPulseTemplate(PulseTemplate, ParameterConstrainer):
    """This class can be used to remap parameters, the names of measurement windows and the names of channels. Besides
    the standard constructor, there is a static member function from_tuple for convenience. The class also allows
    constraining parameters by deriving from ParameterConstrainer"""

    ALLOW_PARTIAL_PARAMETER_MAPPING = True
    """Default value for allow_partial_parameter_mapping of the __init__ method."""

    def __init__(self, template: PulseTemplate, *,
                 identifier: Optional[str]=None,
                 parameter_mapping: Optional[Dict[str, str]]=None,
                 measurement_mapping: Optional[Dict[str, str]] = None,
                 channel_mapping: Optional[Dict[ChannelID, ChannelID]] = None,
                 parameter_constraints: Optional[List[str]]=None,
                 allow_partial_parameter_mapping: bool = None,
                 registry: PulseRegistryType=None) -> None:
        """Standard constructor for the MappingPulseTemplate.

        Mappings that are not specified are defaulted to identity mappings. Channels and measurement names of the
        encapsulated template can be mapped partially by default. F.i. if channel_mapping only contains one of two
        channels the other channel name is mapped to itself. Channels that are mapped to None are dropped.
        However, if a parameter mapping is specified and one or more parameters are not mapped a MissingMappingException
        is raised. To allow partial mappings and enable the same behaviour as for the channel and measurement name
        mapping allow_partial_parameter_mapping must be set to True.
        Furthermore parameter constrains can be specified.
        
        :param template: The encapsulated pulse template whose parameters, measurement names and channels are mapped
        :param parameter_mapping: if not none, mappings for all parameters must be specified
        :param measurement_mapping: mappings for other measurement names are inserted
        :param channel_mapping: mappings for other channels are auto inserted. Mapping to None drops the channel.
        :param parameter_constraints:
        :param allow_partial_parameter_mapping: If None the value of the class variable ALLOW_PARTIAL_PARAMETER_MAPPING
        """
        PulseTemplate.__init__(self, identifier=identifier)
        ParameterConstrainer.__init__(self, parameter_constraints=parameter_constraints)

        if allow_partial_parameter_mapping is None:
            allow_partial_parameter_mapping = self.ALLOW_PARTIAL_PARAMETER_MAPPING

        if parameter_mapping is None:
            parameter_mapping = dict((par, par) for par in template.parameter_names)
        else:
            mapped_internal_parameters = set(parameter_mapping.keys())
            internal_parameters = template.parameter_names
            missing_parameter_mappings = internal_parameters - mapped_internal_parameters
            if mapped_internal_parameters - internal_parameters:
                raise UnnecessaryMappingException(template, mapped_internal_parameters - internal_parameters)
            elif missing_parameter_mappings:
                if allow_partial_parameter_mapping:
                    parameter_mapping.update({p: p for p in missing_parameter_mappings})
                else:
                    raise MissingMappingException(template, internal_parameters - mapped_internal_parameters)
        parameter_mapping = dict((k, Expression(v)) for k, v in parameter_mapping.items())

        measurement_mapping = dict() if measurement_mapping is None else measurement_mapping
        internal_names = template.measurement_names
        mapped_internal_names = set(measurement_mapping.keys())
        if mapped_internal_names - internal_names:
            raise UnnecessaryMappingException(template, mapped_internal_names - internal_names)
        missing_name_mappings = internal_names - mapped_internal_names
        measurement_mapping = dict(itertools.chain(((name, name) for name in missing_name_mappings),
                                                   measurement_mapping.items()))

        # we copy to modify in place
        channel_mapping = dict() if channel_mapping is None else channel_mapping.copy()
        internal_channels = template.defined_channels
        mapped_internal_channels = set(channel_mapping.keys())
        if mapped_internal_channels - internal_channels:
            raise UnnecessaryMappingException(template,mapped_internal_channels - internal_channels)

        # fill up implicit mappings (unchanged channels)
        missing_channel_mappings = internal_channels - mapped_internal_channels
        for name in missing_channel_mappings:
            channel_mapping[name] = name

        # None is an allowed overlapping target as it marks dropped channels
        overlapping_targets = {channel
                               for channel, n in collections.Counter(channel_mapping.values()).items()
                               if n > 1 and channel is not None}
        if overlapping_targets:
            raise ValueError('Cannot map multiple channels to the same target(s) %r' % overlapping_targets,
                             channel_mapping)

        if isinstance(template, MappingPulseTemplate) and template.identifier is None:
            # avoid nested mappings
            parameter_mapping = {p: Expression(expr.evaluate_symbolic(parameter_mapping))
                                 for p, expr in template.parameter_mapping.items()}
            measurement_mapping = {k: measurement_mapping[v]
                                   for k, v in template.measurement_mapping.items()}
            channel_mapping = {k: channel_mapping[v]
                               for k, v in template.channel_mapping.items()}
            template = template.template

<<<<<<< HEAD
        self.__template = template
        self.__parameter_mapping: Mapping[str, Expression] = FrozenDict(parameter_mapping)
=======
        self.__template: PulseTemplate = template
        self.__parameter_mapping = FrozenDict(parameter_mapping)
>>>>>>> 62729d2f
        self.__external_parameters = set(itertools.chain(*(expr.variables for expr in self.__parameter_mapping.values())))
        self.__external_parameters |= self.constrained_parameters
        self.__measurement_mapping = measurement_mapping
        self.__channel_mapping = channel_mapping
        self._register(registry=registry)

    @classmethod
    def from_tuple(cls, mapping_tuple: MappingTuple) -> 'MappingPulseTemplate':
        """Construct a MappingPulseTemplate from a tuple of mappings. The mappings are automatically assigned to the
        mapped elements based on their content.
        :param mapping_tuple: A tuple of mappings
        :return: Constructed MappingPulseTemplate
        """
        template, *mappings = mapping_tuple

        if not mappings:
            return template

        parameter_mapping = None
        measurement_mapping = None
        channel_mapping = None

        for mapping in mappings:
            if len(mapping) == 0:
                continue

            mapped = set(mapping.keys())
            if sum((mapped <= template.parameter_names,
                    mapped <= template.measurement_names,
                    mapped <= template.defined_channels)) > 1:
                raise AmbiguousMappingException(template, mapping)

            if mapped <= template.parameter_names:
                if parameter_mapping:
                    raise MappingCollisionException(template, object_type='parameter',
                                                    mapped=template.parameter_names,
                                                    mappings=(parameter_mapping, mapping))
                parameter_mapping = mapping
            elif mapped <= template.measurement_names:
                if measurement_mapping:
                    raise MappingCollisionException(template, object_type='measurement',
                                                    mapped=template.measurement_names,
                                                    mappings=(measurement_mapping, mapping))
                measurement_mapping = mapping
            elif mapped <= template.defined_channels:
                if channel_mapping:
                    raise MappingCollisionException(template, object_type='channel',
                                                    mapped=template.defined_channels,
                                                    mappings=(channel_mapping, mapping))
                channel_mapping = mapping
            else:
                raise ValueError('Could not match mapping to mapped objects: {}'.format(mapping))
        return cls(template,
                   parameter_mapping=parameter_mapping,
                   measurement_mapping=measurement_mapping,
                   channel_mapping=channel_mapping)

    @property
    def template(self) -> PulseTemplate:
        return self.__template

    @property
    def measurement_mapping(self) -> Dict[str, str]:
        return self.__measurement_mapping

    @property
    def parameter_mapping(self) -> FrozenMapping[str, Expression]:
        return self.__parameter_mapping

    @property
    def channel_mapping(self) -> Dict[ChannelID, Optional[ChannelID]]:
        return self.__channel_mapping

    @property
    def parameter_names(self) -> Set[str]:
        return self.__external_parameters

    @property
    def measurement_names(self) -> Set[str]:
        return set(self.__measurement_mapping.values())

    @property
    def defined_channels(self) -> Set[ChannelID]:
        return {self.__channel_mapping[k] for k in self.template.defined_channels} - {None}

    @property
    def duration(self) -> Expression:
        return self.__template.duration.evaluate_symbolic(
            {parameter_name: expression.underlying_expression
             for parameter_name, expression in self.__parameter_mapping.items()}
        )

    def get_serialization_data(self, serializer: Optional[Serializer]=None) -> Dict[str, Any]:
        data = super().get_serialization_data(serializer)

        if serializer: # compatibility to old serialization routines, deprecated
            parameter_mapping_dict = dict((key, str(expression)) for key, expression in self.__parameter_mapping.items())
            data = dict(template=serializer.dictify(self.template),
                        parameter_mapping=parameter_mapping_dict,
                        measurement_mapping=self.__measurement_mapping,
                        channel_mapping=self.__channel_mapping)

        else:
            data['template'] = self.template
            if self.__parameter_mapping:
                data['parameter_mapping'] = self.__parameter_mapping
            if self.__measurement_mapping:
                data['measurement_mapping'] = self.__measurement_mapping
            if self.__channel_mapping:
                data['channel_mapping'] = self.__channel_mapping

        if self.parameter_constraints:
            data['parameter_constraints'] = [str(c) for c in self.parameter_constraints]

        return data

    def _is_atomic(self):
        return self.__template._is_atomic()

    @classmethod
    def deserialize(cls,
                    serializer: Optional[Serializer]=None, # compatibility to old serialization routines, deprecated
                    **kwargs) -> 'MappingPulseTemplate':
        if serializer: # compatibility to old serialization routines, deprecated
            kwargs['template'] = serializer.deserialize(kwargs["template"])
        return cls(**kwargs, allow_partial_parameter_mapping=True)
        # return MappingPulseTemplate(template=serializer.deserialize(template),
        #                             **kwargs)

    def _validate_parameters(self, parameters: Dict[str, Union[numbers.Real]], volatile: Set[str]):
        missing = set(self.__external_parameters) - set(parameters.keys())
        if missing:
            raise ParameterNotProvidedException(missing.pop())
        self.validate_parameter_constraints(parameters=parameters, volatile=volatile)

    def map_parameter_values(self, parameters: Dict[str, numbers.Real],
                             volatile: Set[str] = frozenset()) -> Dict[str, numbers.Real]:
        """Map parameter values according to the defined mappings.

        Args:
            parameters: Dictionary with numeric values
            volatile(Optional): Forwarded to `validate_parameter_constraints`
        Returns:
            A new dictionary with mapped numeric values.
        """
        self._validate_parameters(parameters=parameters, volatile=volatile)
        return {parameter: mapping_function.evaluate_in_scope(parameters)
                for parameter, mapping_function in self.__parameter_mapping.items()}

    def map_scope(self, scope: Scope) -> MappedScope:
        return MappedScope(scope=scope, mapping=self.__parameter_mapping)

    def map_parameters(self,
                       parameters: Dict[str, numbers.Real]) -> Dict[str, numbers.Real]:
        """Map parameter values according to the defined mappings.

        Args:
            parameters: A mapping of parameter names to parameter objects/values.
        Returns:
            A new dictionary which maps parameter names to parameter values which have been
            mapped according to the mappings defined for template.
        """
        if not parameters and self.__parameter_mapping:
            raise ValueError('Cannot infer type of return value (numeric or symbolic)')

        elif all(isinstance(parameter, numbers.Real) for parameter in parameters.values()):
            return self.map_parameter_values(parameters=parameters)

        else:
            raise TypeError('Values of parameter dict are neither all Parameter nor Real')

    def get_updated_measurement_mapping(self, measurement_mapping: Dict[str, str]) -> Dict[str, str]:
        return {k: measurement_mapping[v] for k, v in self.__measurement_mapping.items()}

    def get_updated_channel_mapping(self, channel_mapping: Dict[ChannelID,
                                                                Optional[ChannelID]]) -> Dict[ChannelID,
                                                                                              Optional[ChannelID]]:
        # do not look up the mapped outer channel if it is None (this marks a deleted channel)
        return {inner_ch: None if outer_ch is None else channel_mapping[outer_ch]
                for inner_ch, outer_ch in self.__channel_mapping.items()}

    def _internal_create_program(self, *,
                                 scope: Scope,
                                 measurement_mapping: Dict[str, Optional[str]],
                                 channel_mapping: Dict[ChannelID, Optional[ChannelID]],
                                 global_transformation: Optional['Transformation'],
                                 to_single_waveform: Set[Union[str, 'PulseTemplate']],
                                 parent_loop: Loop) -> None:
        self.validate_scope(scope)

        # parameters are validated in map_parameters() call, no need to do it here again explicitly
        self.template._create_program(scope=self.map_scope(scope),
                                      measurement_mapping=self.get_updated_measurement_mapping(measurement_mapping),
                                      channel_mapping=self.get_updated_channel_mapping(channel_mapping),
                                      global_transformation=global_transformation,
                                      to_single_waveform=to_single_waveform,
                                      parent_loop=parent_loop)

    def build_waveform(self,
                       parameters: Dict[str, numbers.Real],
                       channel_mapping: Dict[ChannelID, ChannelID]) -> Waveform:
        """This gets called if the parent is atomic"""
        return self.template.build_waveform(
            parameters=self.map_parameter_values(parameters),
            channel_mapping=self.get_updated_channel_mapping(channel_mapping))

    def get_measurement_windows(self,
                                parameters: Dict[str, numbers.Real],
                                measurement_mapping: Dict[str, Optional[str]]) -> List:
        return self.template.get_measurement_windows(
            parameters=self.map_parameter_values(parameters=parameters),
            measurement_mapping=self.get_updated_measurement_mapping(measurement_mapping=measurement_mapping)
        )

    def _apply_mapping_to_inner_channel_dict(self, to_map: Dict[ChannelID, ExpressionScalar]) -> Dict[ChannelID, ExpressionScalar]:
        parameter_mapping = {parameter_name: expression.underlying_expression
                             for parameter_name, expression in self.__parameter_mapping.items()}
        return {
            self.__channel_mapping.get(ch, ch): ExpressionScalar(ch_expr.sympified_expression.subs(parameter_mapping,
                                                                                                   simultaneous=True))
            for ch, ch_expr in to_map.items()
            if self.__channel_mapping.get(ch, ch) is not None
        }

    @property
    def integral(self) -> Dict[ChannelID, ExpressionScalar]:
        return self._apply_mapping_to_inner_channel_dict(self.__template.integral)

    def _as_expression(self) -> Dict[ChannelID, ExpressionScalar]:
        return self._apply_mapping_to_inner_channel_dict(self.__template._as_expression())

    @property
    def initial_values(self) -> Dict[ChannelID, ExpressionScalar]:
        return self._apply_mapping_to_inner_channel_dict(self.__template.initial_values)

    @property
    def final_values(self) -> Dict[ChannelID, ExpressionScalar]:
        return self._apply_mapping_to_inner_channel_dict(self.__template.final_values)


class MissingMappingException(Exception):
    """Indicates that no mapping was specified for some parameter declaration of a
    SequencePulseTemplate's subtemplate."""

    def __init__(self, template: PulseTemplate, key: Union[str,Set[str]]) -> None:
        super().__init__()
        self.key = key
        self.template = template

    def __str__(self) -> str:
        return "The template {} needs a mapping function for parameter(s) {}".\
            format(self.template, self.key)


class UnnecessaryMappingException(Exception):
    """Indicates that a mapping was provided that does not correspond to any of a
    SequencePulseTemplate's subtemplate's parameter declarations and is thus obsolete."""

    def __init__(self, template: PulseTemplate, key: Union[str, Set[str]]) -> None:
        super().__init__()
        self.template = template
        self.key = key

    def __str__(self) -> str:
        return "Mapping function for parameter(s) '{}', which template {} does not need"\
            .format(self.key, self.template)


class AutoMappingMatchingException(Exception):
    """Indicates that the auto match of mappings to mapped objects by the keys failed"""

    def __init__(self, template: PulseTemplate):
        super().__init__()
        self.template = template


class AmbiguousMappingException(AutoMappingMatchingException):
    """Indicates that a mapping may apply to multiple objects"""

    def __init__(self, template: PulseTemplate, mapping: Dict):
        super().__init__(template)
        self.mapping = mapping

    def __str__(self) -> str:
        return "Could not match mapping uniquely to object type: {}\nParameters: {}\nChannels: {}\nMeasurements: {}"\
            .format(self.mapping, self.template.parameter_names, self.template.defined_channels,
                    self.template.measurement_names)


class MappingCollisionException(AutoMappingMatchingException):
    """Indicates that multiple mappings are fitting for the same parameter type"""
    def __init__(self, template: PulseTemplate, object_type: str, mapped: Set, mappings: Tuple[Dict, ...]):
        super().__init__(template)
        self.parameter_type = object_type
        self.mappings = mappings
        self.message = 'Got multiple candidates for the {type} mapping.\nMapped: {mapped}\nCandidates:\n'\
            .format(type=object_type, mapped=mapped)

    def __str__(self) -> str:
        return self.message + '\n'.join(str(mapping) for mapping in self.mappings)<|MERGE_RESOLUTION|>--- conflicted
+++ resolved
@@ -112,13 +112,8 @@
                                for k, v in template.channel_mapping.items()}
             template = template.template
 
-<<<<<<< HEAD
-        self.__template = template
+        self.__template: PulseTemplate = template
         self.__parameter_mapping: Mapping[str, Expression] = FrozenDict(parameter_mapping)
-=======
-        self.__template: PulseTemplate = template
-        self.__parameter_mapping = FrozenDict(parameter_mapping)
->>>>>>> 62729d2f
         self.__external_parameters = set(itertools.chain(*(expr.variables for expr in self.__parameter_mapping.values())))
         self.__external_parameters |= self.constrained_parameters
         self.__measurement_mapping = measurement_mapping
