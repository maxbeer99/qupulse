"""STANDARD LIBRARY IMPORTS"""
import logging
from typing import Dict, List, Tuple, Set, Callable, Optional, Any
from functools import partial
from inspect import getsource
import copy
"""RELATED THIRD PARTY IMPORTS"""

"""LOCAL IMPORTS"""
from .PulseTemplate import PulseTemplate, MeasurementWindow, ParameterNotInPulseTemplateException
from .Parameter import ParameterDeclaration, Parameter, ConstantParameter, ParameterNotProvidedException
from .Sequencer import InstructionBlock, Sequencer
from .Serializer import Serializer


logger = logging.getLogger(__name__)

# type signatures used in this module
# a MappingFunction takes a dictionary with parameter declarations, keyed with strings and returns a float
# temporarily obsolete: MappingFunction = Callable[[Dict[str, ParameterDeclaration]], float]

# a subtemplate consists of a pulse template and mapping functions for its "internal" parameters
Subtemplate = Tuple[PulseTemplate, Dict[str, str]]

class SequencePulseTemplate(PulseTemplate):
    """A sequence of different PulseTemplates.
    
    SequencePulseTemplate allows to group smaller
    PulseTemplates (subtemplates) into on larger sequence,
    i.e., when instantiating a pulse from a SequencePulseTemplate
    all pulses instantiated from the subtemplates are queued for
    execution right after one another.
    SequencePulseTemplate allows to specify a mapping of
    parameter declarations from its subtemplates, enabling
    renaming and mathematical transformation of parameters.
    The default behavior is to exhibit the union of parameter
    declarations of all subtemplates. If two subpulses declare
    a parameter with the same name, it is mapped to both. If the
    declarations define different minimal and maximal values, the
    more restricitive is chosen, if possible. Otherwise, an error
    is thrown and an explicit mapping must be specified.
    """

    def __init__(self, subtemplates: List[Subtemplate], external_parameters: List[str], identifier: Optional[str]=None) -> None:
        super().__init__(identifier)
        self.__parameter_names = frozenset(external_parameters)
        for template, mapfuns in subtemplates:
            # Consistency checks
            open_parameters = template.parameter_names
            mapped_parameters = set(mapfuns.keys())
            missing_parameters = open_parameters - mapped_parameters
            for m in missing_parameters:
                raise MissingMappingException(template, m)
            unnecessary_parameters = mapped_parameters - open_parameters
            for m in unnecessary_parameters:
                raise UnnecessaryMappingException(template, m)

        self.subtemplates = subtemplates  # type: List[Subtemplate]
        self.__is_interruptable = True

    @property
    def parameter_names(self) -> Set[str]:
        return self.__parameter_names

    @property
    def parameter_declarations(self) -> Set[ParameterDeclaration]:
        parameter_declarations = set()
        for subtemplate in self.subtemplates:
            for declaration in subtemplate.parameter_declarations:
                if declaration.name in self.mapping.get_targets():
                    #Rename the parameter according to the mapping. The target name becomes the source name.
                    declaration = ParameterDeclaration(
                                                       self.mapping.get_targets()[declaration.name], 
                                                       min=declaration.min_value, 
                                                       max=declaration.max_value, 
                                                       default=declaration.default_value
                                                       ) 
                    # TODO: min, max and default values might have to be mapped to? especially in the case that min, max are ParameterDeclarations as well
                parameter_declarations.add(declaration)
        return parameter_declarations

    @property
    def measurement_windows(self, parameters: Dict[str, Parameter] = None) -> List[MeasurementWindow]:
        measurement_windows = []
        for subtemplate, _ in self.subtemplates:
            measurement_windows = measurement_windows + subtemplate.measurement_windows(parameters)
        return measurement_windows

    def get_measurement_windows(self, parameters: Dict[str, Parameter] = None):
        return self.measurement_windows

    @property
    def is_interruptable(self) -> bool:
        return self.__is_interruptable
    
    @is_interruptable.setter
    def is_interruptable(self, new_value: bool):
        self.__is_interruptable

    def requires_stop(self, parameters: Dict[str, Parameter]) -> bool:
        pass

    def build_sequence(self, sequencer: "Sequencer", parameters: Dict[str, Parameter], instruction_block: InstructionBlock) -> None:
        # detect missing or unnecessary parameters
        missing = self.parameter_names - set(parameters)
        for m in missing:
            raise ParameterNotProvidedException(m)
        unnecessary = set(parameters) - self.parameter_names
        for un in unnecessary:
            raise ParameterNotInPulseTemplateException(un, self)

        # push subtemplates to sequencing stack with mapped parameters
        for template, mappings in reversed(self.subtemplates):
            inner_parameters = {name: mappings[name](parameters) for name in template.parameter_names}
            sequencer.push(template, inner_parameters, instruction_block)

<<<<<<< HEAD
    def get_serialization_data(self, serializer: Serializer) -> Dict[str, Any]:
        data = dict()
        data['external_parameters'] = list(self.parameter_names)
        data['is_interruptable'] = self.is_interruptable

        subtemplates = []
        for (subtemplate, mapping_functions) in self.subtemplates:
            subtemplate = serializer._serialize_subpulse(subtemplate)
            subtemplates.append((subtemplate, copy.deepcopy(mapping_functions)))
        data['subtemplates'] = subtemplates

        return data

=======
    @property
    def identifier(self) -> str:
        return self.__identifier

    def get_serialization_data(self) -> Dict[str, Any]:
        root = {}
        root['type'] = 'SequencePulseTemplate'
        # TODO: there should be a method to reference subpulses by identifier.
        # For now this approach includes all the substructure of all subtemplates
        root['subtemplates'] = [(template.get_serialization_data(), serialize_lambda(mapping)) \
                for template, mapping in self.subtemplates]
        root['external_parameters'] = self._parameter_names
        return root
>>>>>>> 89e1349f

class MissingMappingException(Exception):
    def __init__(self, template, key) -> None:
        super().__init__()
        self.key = key
        self.template = template

    def __str__(self) -> str:
        return "The template {} needs a mapping function for parameter {}". format(self.template, self.key)

class UnnecessaryMappingException(Exception):
    def __init__(self, template, key):
        super().__init__()
        self.template = template
        self.key = key

    def __str__(self) -> str:
        return "Mapping function for parameter '{}', which template {} does not need".format(self.key, self.template)

def serialize_lambda(function):
    return '<Lambda Function>'<|MERGE_RESOLUTION|>--- conflicted
+++ resolved
@@ -114,7 +114,6 @@
             inner_parameters = {name: mappings[name](parameters) for name in template.parameter_names}
             sequencer.push(template, inner_parameters, instruction_block)
 
-<<<<<<< HEAD
     def get_serialization_data(self, serializer: Serializer) -> Dict[str, Any]:
         data = dict()
         data['external_parameters'] = list(self.parameter_names)
@@ -126,23 +125,9 @@
             subtemplates.append((subtemplate, copy.deepcopy(mapping_functions)))
         data['subtemplates'] = subtemplates
 
+        data['type'] = str(self.__class__)
         return data
 
-=======
-    @property
-    def identifier(self) -> str:
-        return self.__identifier
-
-    def get_serialization_data(self) -> Dict[str, Any]:
-        root = {}
-        root['type'] = 'SequencePulseTemplate'
-        # TODO: there should be a method to reference subpulses by identifier.
-        # For now this approach includes all the substructure of all subtemplates
-        root['subtemplates'] = [(template.get_serialization_data(), serialize_lambda(mapping)) \
-                for template, mapping in self.subtemplates]
-        root['external_parameters'] = self._parameter_names
-        return root
->>>>>>> 89e1349f
 
 class MissingMappingException(Exception):
     def __init__(self, template, key) -> None:
