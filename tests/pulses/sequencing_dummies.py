"""STANDARD LIBRARY IMPORTS"""
from typing import Tuple, List, Dict, Optional, Set, Any, Union, Mapping
import copy

import numpy
import unittest

"""LOCAL IMPORTS"""
from qupulse.parameter_scope import Scope
from qupulse._program._loop import Loop
from qupulse.utils.types import MeasurementWindow, ChannelID, TimeType, time_from_float
from qupulse.serialization import Serializer
from qupulse._program.waveforms import Waveform
from qupulse.pulses.parameters import Parameter
from qupulse.pulses.pulse_template import AtomicPulseTemplate
from qupulse.pulses.interpolation import InterpolationStrategy
from qupulse.expressions import Expression, ExpressionScalar


class MeasurementWindowTestCase(unittest.TestCase):

    def assert_measurement_windows_equal(self, expected, actual) -> bool:
        self.assertEqual(expected.keys(), actual.keys())
        for k in expected:
            self.assertEqual(list(expected[k][0]), list(actual[k][0]))
            self.assertEqual(list(expected[k][1]), list(actual[k][1]))


class DummyParameter(Parameter):

    def __init__(self, value: float = 0, requires_stop: bool = False) -> None:
        super().__init__()
        self.value = value
        self.requires_stop_ = requires_stop

    def get_value(self) -> float:
        return self.value

    @property
    def requires_stop(self) -> bool:
        return self.requires_stop_

    def __hash__(self):
        return hash(self.value)

    def get_serialization_data(self, serializer: Optional[Serializer]=None) -> None:
            raise NotImplementedError()

    @classmethod
    def deserialize(cls, serializer: Optional[Serializer]=None) -> 'DummyParameter':
        raise NotImplementedError()

class DummyNoValueParameter(Parameter):

    def __init__(self) -> None:
        super().__init__()

    def get_value(self) -> float:
        raise Exception("May not call get_value on DummyNoValueParameter.")

    @property
    def requires_stop(self) -> bool:
        return True

    def get_serialization_data(self, serializer: Optional[Serializer]=None) -> None:
            raise NotImplementedError()

    @classmethod
    def deserialize(cls, serializer: Optional[Serializer]=None) -> 'DummyParameter':
        raise NotImplementedError()

    def __hash__(self):
        return 0


class DummyWaveform(Waveform):

<<<<<<< HEAD
    def __init__(self, duration: Union[float, TimeType]=0, sample_output: Union[numpy.ndarray, dict, callable]=None, defined_channels=None) -> None:
        super().__init__()
        self.duration_ = duration if isinstance(duration, TimeType) else TimeType.from_float(duration)
=======
    def __init__(self, duration: Union[float, TimeType]=0, sample_output: Union[numpy.ndarray, dict]=None, defined_channels=None) -> None:
        super().__init__(duration=duration if isinstance(duration, TimeType) else TimeType.from_float(duration))
>>>>>>> af97becf
        self.sample_output = sample_output
        if defined_channels is None:
            if isinstance(sample_output, dict):
                defined_channels = set(sample_output.keys())
            else:
                defined_channels = {'A'}
        self.defined_channels_ = defined_channels
        self.sample_calls = []

    @property
    def compare_key(self) -> Any:
        if self.sample_output is not None:
            try:
                return hash(self.sample_output.tobytes())
            except AttributeError:
                pass
            return hash(
                tuple(sorted((channel, output.tobytes()) for channel, output in self.sample_output.items()))
            )
        else:
            return id(self)

    @property
    def measurement_windows(self):
        return []

    def unsafe_sample(self,
                      channel: ChannelID,
                      sample_times: numpy.ndarray,
                      output_array: numpy.ndarray = None) -> numpy.ndarray:
        self.sample_calls.append((channel, list(sample_times), output_array))
        if output_array is None:
            output_array = numpy.empty_like(sample_times)
        if self.sample_output is not None:
            if isinstance(self.sample_output, dict):
                output_array[:] = self.sample_output[channel]
            elif callable(self.sample_output):
                output_array[:] = self.sample_output(sample_times)
            else:
                output_array[:] = self.sample_output
        else:
            output_array[:] = sample_times
        return output_array

    def unsafe_get_subset_for_channels(self, channels: Set[ChannelID]) -> 'Waveform':
        if not channels <= self.defined_channels_:
            raise KeyError('channels not in defined_channels')

        if isinstance(self.sample_output, dict):
            sample_output = {ch: self.sample_output[ch] for ch in channels}
        else:
            sample_output = copy.copy(self.sample_output)
        duration = self.duration
        defined_channels = channels
        return DummyWaveform(sample_output=sample_output,
                             duration=duration,
                             defined_channels=defined_channels)

    @property
    def defined_channels(self):
        return self.defined_channels_

    def last_value(self, channel) -> float:
        if self.sample_output is None:
            return 0.
        elif isinstance(self.sample_output, dict):
            sample_output = self.sample_output[channel]
        else:
            sample_output = self.sample_output
        return sample_output[-1]


class DummyInterpolationStrategy(InterpolationStrategy):

    def __init__(self, id_ = None) -> None:
        self.call_arguments = []
        self._id = id(self) if id_ is None else id_

    def __call__(self, start: Tuple[float, float], end: Tuple[float, float], times: numpy.ndarray) -> numpy.ndarray:
        self.call_arguments.append((start, end, list(times)))
        return times

    def __repr__(self) -> str:
        return f"DummyInterpolationStrategy({id(self)})"

    @property
    def integral(self) -> ExpressionScalar:
        raise NotImplementedError()

    @property
    def expression(self) -> ExpressionScalar:
        raise NotImplementedError()

    def evaluate_integral(self, t0, v0, t1, v1):
        """ Evaluate integral using arguments v0, t0, v1, t1 """
        raise
        
class DummyPulseTemplate(AtomicPulseTemplate):

    def __init__(self,
                 requires_stop: bool=False,
                 parameter_names: Set[str]=set(),
                 defined_channels: Set[ChannelID]=None,
                 duration: Any=0,
                 waveform: Waveform=tuple(),
                 measurement_names: Set[str] = set(),
                 measurements: list=list(),
                 integrals: Dict[ChannelID, ExpressionScalar]=None,
                 program: Optional[Loop]=None,
                 identifier=None,
                 registry=None) -> None:
        super().__init__(identifier=identifier, measurements=measurements)
        self.requires_stop_ = requires_stop
        self.requires_stop_arguments = []

        if defined_channels is None:
            defined_channels = {'default'}
        if integrals is None:
            integrals = {ch: ExpressionScalar(0) for ch in defined_channels}

        self.parameter_names_ = parameter_names
        self.defined_channels_ = defined_channels
        self._duration = Expression(duration)
        self.waveform = waveform
        self.build_waveform_calls = []
        self.measurement_names_ = set(measurement_names)
        self._integrals = integrals
        self.create_program_calls = []
        self._program = program
        self._register(registry=registry)

        if integrals is not None:
            assert isinstance(integrals, Mapping)

    @property
    def duration(self):
        return self._duration

    @property
    def parameter_names(self) -> Set[str]:
        return set(self.parameter_names_)

    @property
    def defined_channels(self) -> Set[ChannelID]:
        return set(self.defined_channels_)

    @property
    def measurement_names(self) -> Set[str]:
        return self.measurement_names_

    def _internal_create_program(self, *,
                                 scope: Scope,
                                 measurement_mapping: Dict[str, Optional[str]],
                                 channel_mapping: Dict[ChannelID, Optional[ChannelID]],
                                 global_transformation: Optional['Transformation'],
                                 to_single_waveform: Set[Union[str, 'PulseTemplate']],
                                 parent_loop: Loop) -> None:
        measurements = self.get_measurement_windows(scope, measurement_mapping)
        self.create_program_calls.append((scope, measurement_mapping, channel_mapping, parent_loop))
        if self._program:
            parent_loop.add_measurements(measurements)
            parent_loop.append_child(waveform=self._program.waveform, children=self._program.children)
        elif self.waveform:
            parent_loop.add_measurements(measurements)
            parent_loop.append_child(waveform=self.waveform)

    def build_waveform(self,
                       parameters: Dict[str, Parameter],
                       channel_mapping: Dict[ChannelID, ChannelID]):
        self.build_waveform_calls.append((parameters, channel_mapping))
        if self.waveform or self.waveform is None:
            return self.waveform
        return DummyWaveform(duration=self.duration.evaluate_numeric(**parameters), defined_channels=self.defined_channels)

    def get_serialization_data(self, serializer: Optional['Serializer']=None) -> Dict[str, Any]:
        data = super().get_serialization_data(serializer=serializer)
        if serializer: # compatibility with old serialization routines
            data = dict()
        data['parameter_names'] = self.parameter_names
        data['defined_channels'] = self.defined_channels
        data['duration'] = self.duration
        data['measurement_names'] = self.measurement_names
        data['integrals'] = self.integral
        return data

    @property
    def integral(self) -> Dict[ChannelID, ExpressionScalar]:
        return self._integrals

    @property
    def compare_key(self) -> Tuple[Any, ...]:
        return (self.requires_stop_, self.parameter_names,
                self.defined_channels, self.duration, self.waveform, self.measurement_names, self.integral)

    def _as_expression(self) -> Dict[ChannelID, ExpressionScalar]:
        assert self.duration != 0
        t = self._AS_EXPRESSION_TIME
        duration = self.duration.underlying_expression
        return {ch: ExpressionScalar(integral.underlying_expression*t/duration)
                for ch, integral in self.integral.items()}
<|MERGE_RESOLUTION|>--- conflicted
+++ resolved
@@ -1,285 +1,279 @@
-"""STANDARD LIBRARY IMPORTS"""
-from typing import Tuple, List, Dict, Optional, Set, Any, Union, Mapping
-import copy
-
-import numpy
-import unittest
-
-"""LOCAL IMPORTS"""
-from qupulse.parameter_scope import Scope
-from qupulse._program._loop import Loop
-from qupulse.utils.types import MeasurementWindow, ChannelID, TimeType, time_from_float
-from qupulse.serialization import Serializer
-from qupulse._program.waveforms import Waveform
-from qupulse.pulses.parameters import Parameter
-from qupulse.pulses.pulse_template import AtomicPulseTemplate
-from qupulse.pulses.interpolation import InterpolationStrategy
-from qupulse.expressions import Expression, ExpressionScalar
-
-
-class MeasurementWindowTestCase(unittest.TestCase):
-
-    def assert_measurement_windows_equal(self, expected, actual) -> bool:
-        self.assertEqual(expected.keys(), actual.keys())
-        for k in expected:
-            self.assertEqual(list(expected[k][0]), list(actual[k][0]))
-            self.assertEqual(list(expected[k][1]), list(actual[k][1]))
-
-
-class DummyParameter(Parameter):
-
-    def __init__(self, value: float = 0, requires_stop: bool = False) -> None:
-        super().__init__()
-        self.value = value
-        self.requires_stop_ = requires_stop
-
-    def get_value(self) -> float:
-        return self.value
-
-    @property
-    def requires_stop(self) -> bool:
-        return self.requires_stop_
-
-    def __hash__(self):
-        return hash(self.value)
-
-    def get_serialization_data(self, serializer: Optional[Serializer]=None) -> None:
-            raise NotImplementedError()
-
-    @classmethod
-    def deserialize(cls, serializer: Optional[Serializer]=None) -> 'DummyParameter':
-        raise NotImplementedError()
-
-class DummyNoValueParameter(Parameter):
-
-    def __init__(self) -> None:
-        super().__init__()
-
-    def get_value(self) -> float:
-        raise Exception("May not call get_value on DummyNoValueParameter.")
-
-    @property
-    def requires_stop(self) -> bool:
-        return True
-
-    def get_serialization_data(self, serializer: Optional[Serializer]=None) -> None:
-            raise NotImplementedError()
-
-    @classmethod
-    def deserialize(cls, serializer: Optional[Serializer]=None) -> 'DummyParameter':
-        raise NotImplementedError()
-
-    def __hash__(self):
-        return 0
-
-
-class DummyWaveform(Waveform):
-
-<<<<<<< HEAD
-    def __init__(self, duration: Union[float, TimeType]=0, sample_output: Union[numpy.ndarray, dict, callable]=None, defined_channels=None) -> None:
-        super().__init__()
-        self.duration_ = duration if isinstance(duration, TimeType) else TimeType.from_float(duration)
-=======
-    def __init__(self, duration: Union[float, TimeType]=0, sample_output: Union[numpy.ndarray, dict]=None, defined_channels=None) -> None:
-        super().__init__(duration=duration if isinstance(duration, TimeType) else TimeType.from_float(duration))
->>>>>>> af97becf
-        self.sample_output = sample_output
-        if defined_channels is None:
-            if isinstance(sample_output, dict):
-                defined_channels = set(sample_output.keys())
-            else:
-                defined_channels = {'A'}
-        self.defined_channels_ = defined_channels
-        self.sample_calls = []
-
-    @property
-    def compare_key(self) -> Any:
-        if self.sample_output is not None:
-            try:
-                return hash(self.sample_output.tobytes())
-            except AttributeError:
-                pass
-            return hash(
-                tuple(sorted((channel, output.tobytes()) for channel, output in self.sample_output.items()))
-            )
-        else:
-            return id(self)
-
-    @property
-    def measurement_windows(self):
-        return []
-
-    def unsafe_sample(self,
-                      channel: ChannelID,
-                      sample_times: numpy.ndarray,
-                      output_array: numpy.ndarray = None) -> numpy.ndarray:
-        self.sample_calls.append((channel, list(sample_times), output_array))
-        if output_array is None:
-            output_array = numpy.empty_like(sample_times)
-        if self.sample_output is not None:
-            if isinstance(self.sample_output, dict):
-                output_array[:] = self.sample_output[channel]
-            elif callable(self.sample_output):
-                output_array[:] = self.sample_output(sample_times)
-            else:
-                output_array[:] = self.sample_output
-        else:
-            output_array[:] = sample_times
-        return output_array
-
-    def unsafe_get_subset_for_channels(self, channels: Set[ChannelID]) -> 'Waveform':
-        if not channels <= self.defined_channels_:
-            raise KeyError('channels not in defined_channels')
-
-        if isinstance(self.sample_output, dict):
-            sample_output = {ch: self.sample_output[ch] for ch in channels}
-        else:
-            sample_output = copy.copy(self.sample_output)
-        duration = self.duration
-        defined_channels = channels
-        return DummyWaveform(sample_output=sample_output,
-                             duration=duration,
-                             defined_channels=defined_channels)
-
-    @property
-    def defined_channels(self):
-        return self.defined_channels_
-
-    def last_value(self, channel) -> float:
-        if self.sample_output is None:
-            return 0.
-        elif isinstance(self.sample_output, dict):
-            sample_output = self.sample_output[channel]
-        else:
-            sample_output = self.sample_output
-        return sample_output[-1]
-
-
-class DummyInterpolationStrategy(InterpolationStrategy):
-
-    def __init__(self, id_ = None) -> None:
-        self.call_arguments = []
-        self._id = id(self) if id_ is None else id_
-
-    def __call__(self, start: Tuple[float, float], end: Tuple[float, float], times: numpy.ndarray) -> numpy.ndarray:
-        self.call_arguments.append((start, end, list(times)))
-        return times
-
-    def __repr__(self) -> str:
-        return f"DummyInterpolationStrategy({id(self)})"
-
-    @property
-    def integral(self) -> ExpressionScalar:
-        raise NotImplementedError()
-
-    @property
-    def expression(self) -> ExpressionScalar:
-        raise NotImplementedError()
-
-    def evaluate_integral(self, t0, v0, t1, v1):
-        """ Evaluate integral using arguments v0, t0, v1, t1 """
-        raise
-        
-class DummyPulseTemplate(AtomicPulseTemplate):
-
-    def __init__(self,
-                 requires_stop: bool=False,
-                 parameter_names: Set[str]=set(),
-                 defined_channels: Set[ChannelID]=None,
-                 duration: Any=0,
-                 waveform: Waveform=tuple(),
-                 measurement_names: Set[str] = set(),
-                 measurements: list=list(),
-                 integrals: Dict[ChannelID, ExpressionScalar]=None,
-                 program: Optional[Loop]=None,
-                 identifier=None,
-                 registry=None) -> None:
-        super().__init__(identifier=identifier, measurements=measurements)
-        self.requires_stop_ = requires_stop
-        self.requires_stop_arguments = []
-
-        if defined_channels is None:
-            defined_channels = {'default'}
-        if integrals is None:
-            integrals = {ch: ExpressionScalar(0) for ch in defined_channels}
-
-        self.parameter_names_ = parameter_names
-        self.defined_channels_ = defined_channels
-        self._duration = Expression(duration)
-        self.waveform = waveform
-        self.build_waveform_calls = []
-        self.measurement_names_ = set(measurement_names)
-        self._integrals = integrals
-        self.create_program_calls = []
-        self._program = program
-        self._register(registry=registry)
-
-        if integrals is not None:
-            assert isinstance(integrals, Mapping)
-
-    @property
-    def duration(self):
-        return self._duration
-
-    @property
-    def parameter_names(self) -> Set[str]:
-        return set(self.parameter_names_)
-
-    @property
-    def defined_channels(self) -> Set[ChannelID]:
-        return set(self.defined_channels_)
-
-    @property
-    def measurement_names(self) -> Set[str]:
-        return self.measurement_names_
-
-    def _internal_create_program(self, *,
-                                 scope: Scope,
-                                 measurement_mapping: Dict[str, Optional[str]],
-                                 channel_mapping: Dict[ChannelID, Optional[ChannelID]],
-                                 global_transformation: Optional['Transformation'],
-                                 to_single_waveform: Set[Union[str, 'PulseTemplate']],
-                                 parent_loop: Loop) -> None:
-        measurements = self.get_measurement_windows(scope, measurement_mapping)
-        self.create_program_calls.append((scope, measurement_mapping, channel_mapping, parent_loop))
-        if self._program:
-            parent_loop.add_measurements(measurements)
-            parent_loop.append_child(waveform=self._program.waveform, children=self._program.children)
-        elif self.waveform:
-            parent_loop.add_measurements(measurements)
-            parent_loop.append_child(waveform=self.waveform)
-
-    def build_waveform(self,
-                       parameters: Dict[str, Parameter],
-                       channel_mapping: Dict[ChannelID, ChannelID]):
-        self.build_waveform_calls.append((parameters, channel_mapping))
-        if self.waveform or self.waveform is None:
-            return self.waveform
-        return DummyWaveform(duration=self.duration.evaluate_numeric(**parameters), defined_channels=self.defined_channels)
-
-    def get_serialization_data(self, serializer: Optional['Serializer']=None) -> Dict[str, Any]:
-        data = super().get_serialization_data(serializer=serializer)
-        if serializer: # compatibility with old serialization routines
-            data = dict()
-        data['parameter_names'] = self.parameter_names
-        data['defined_channels'] = self.defined_channels
-        data['duration'] = self.duration
-        data['measurement_names'] = self.measurement_names
-        data['integrals'] = self.integral
-        return data
-
-    @property
-    def integral(self) -> Dict[ChannelID, ExpressionScalar]:
-        return self._integrals
-
-    @property
-    def compare_key(self) -> Tuple[Any, ...]:
-        return (self.requires_stop_, self.parameter_names,
-                self.defined_channels, self.duration, self.waveform, self.measurement_names, self.integral)
-
-    def _as_expression(self) -> Dict[ChannelID, ExpressionScalar]:
-        assert self.duration != 0
-        t = self._AS_EXPRESSION_TIME
-        duration = self.duration.underlying_expression
-        return {ch: ExpressionScalar(integral.underlying_expression*t/duration)
-                for ch, integral in self.integral.items()}
+"""STANDARD LIBRARY IMPORTS"""
+from typing import Tuple, List, Dict, Optional, Set, Any, Union, Mapping
+import copy
+
+import numpy
+import unittest
+
+"""LOCAL IMPORTS"""
+from qupulse.parameter_scope import Scope
+from qupulse._program._loop import Loop
+from qupulse.utils.types import MeasurementWindow, ChannelID, TimeType, time_from_float
+from qupulse.serialization import Serializer
+from qupulse._program.waveforms import Waveform
+from qupulse.pulses.parameters import Parameter
+from qupulse.pulses.pulse_template import AtomicPulseTemplate
+from qupulse.pulses.interpolation import InterpolationStrategy
+from qupulse.expressions import Expression, ExpressionScalar
+
+
+class MeasurementWindowTestCase(unittest.TestCase):
+
+    def assert_measurement_windows_equal(self, expected, actual) -> bool:
+        self.assertEqual(expected.keys(), actual.keys())
+        for k in expected:
+            self.assertEqual(list(expected[k][0]), list(actual[k][0]))
+            self.assertEqual(list(expected[k][1]), list(actual[k][1]))
+
+
+class DummyParameter(Parameter):
+
+    def __init__(self, value: float = 0, requires_stop: bool = False) -> None:
+        super().__init__()
+        self.value = value
+        self.requires_stop_ = requires_stop
+
+    def get_value(self) -> float:
+        return self.value
+
+    @property
+    def requires_stop(self) -> bool:
+        return self.requires_stop_
+
+    def __hash__(self):
+        return hash(self.value)
+
+    def get_serialization_data(self, serializer: Optional[Serializer]=None) -> None:
+            raise NotImplementedError()
+
+    @classmethod
+    def deserialize(cls, serializer: Optional[Serializer]=None) -> 'DummyParameter':
+        raise NotImplementedError()
+
+class DummyNoValueParameter(Parameter):
+
+    def __init__(self) -> None:
+        super().__init__()
+
+    def get_value(self) -> float:
+        raise Exception("May not call get_value on DummyNoValueParameter.")
+
+    @property
+    def requires_stop(self) -> bool:
+        return True
+
+    def get_serialization_data(self, serializer: Optional[Serializer]=None) -> None:
+            raise NotImplementedError()
+
+    @classmethod
+    def deserialize(cls, serializer: Optional[Serializer]=None) -> 'DummyParameter':
+        raise NotImplementedError()
+
+    def __hash__(self):
+        return 0
+
+
+class DummyWaveform(Waveform):
+
+    def __init__(self, duration: Union[float, TimeType]=0, sample_output: Union[numpy.ndarray, dict]=None, defined_channels=None) -> None:
+        super().__init__(duration=duration if isinstance(duration, TimeType) else TimeType.from_float(duration))
+        self.sample_output = sample_output
+        if defined_channels is None:
+            if isinstance(sample_output, dict):
+                defined_channels = set(sample_output.keys())
+            else:
+                defined_channels = {'A'}
+        self.defined_channels_ = defined_channels
+        self.sample_calls = []
+
+    @property
+    def compare_key(self) -> Any:
+        if self.sample_output is not None:
+            try:
+                return hash(self.sample_output.tobytes())
+            except AttributeError:
+                pass
+            return hash(
+                tuple(sorted((channel, output.tobytes()) for channel, output in self.sample_output.items()))
+            )
+        else:
+            return id(self)
+
+    @property
+    def measurement_windows(self):
+        return []
+
+    def unsafe_sample(self,
+                      channel: ChannelID,
+                      sample_times: numpy.ndarray,
+                      output_array: numpy.ndarray = None) -> numpy.ndarray:
+        self.sample_calls.append((channel, list(sample_times), output_array))
+        if output_array is None:
+            output_array = numpy.empty_like(sample_times)
+        if self.sample_output is not None:
+            if isinstance(self.sample_output, dict):
+                output_array[:] = self.sample_output[channel]
+            elif callable(self.sample_output):
+                output_array[:] = self.sample_output(sample_times)
+            else:
+                output_array[:] = self.sample_output
+        else:
+            output_array[:] = sample_times
+        return output_array
+
+    def unsafe_get_subset_for_channels(self, channels: Set[ChannelID]) -> 'Waveform':
+        if not channels <= self.defined_channels_:
+            raise KeyError('channels not in defined_channels')
+
+        if isinstance(self.sample_output, dict):
+            sample_output = {ch: self.sample_output[ch] for ch in channels}
+        else:
+            sample_output = copy.copy(self.sample_output)
+        duration = self.duration
+        defined_channels = channels
+        return DummyWaveform(sample_output=sample_output,
+                             duration=duration,
+                             defined_channels=defined_channels)
+
+    @property
+    def defined_channels(self):
+        return self.defined_channels_
+
+    def last_value(self, channel) -> float:
+        if self.sample_output is None:
+            return 0.
+        elif isinstance(self.sample_output, dict):
+            sample_output = self.sample_output[channel]
+        else:
+            sample_output = self.sample_output
+        return sample_output[-1]
+
+
+class DummyInterpolationStrategy(InterpolationStrategy):
+
+    def __init__(self, id_ = None) -> None:
+        self.call_arguments = []
+        self._id = id(self) if id_ is None else id_
+
+    def __call__(self, start: Tuple[float, float], end: Tuple[float, float], times: numpy.ndarray) -> numpy.ndarray:
+        self.call_arguments.append((start, end, list(times)))
+        return times
+
+    def __repr__(self) -> str:
+        return f"DummyInterpolationStrategy({id(self)})"
+
+    @property
+    def integral(self) -> ExpressionScalar:
+        raise NotImplementedError()
+
+    @property
+    def expression(self) -> ExpressionScalar:
+        raise NotImplementedError()
+
+    def evaluate_integral(self, t0, v0, t1, v1):
+        """ Evaluate integral using arguments v0, t0, v1, t1 """
+        raise
+
+class DummyPulseTemplate(AtomicPulseTemplate):
+
+    def __init__(self,
+                 requires_stop: bool=False,
+                 parameter_names: Set[str]=set(),
+                 defined_channels: Set[ChannelID]=None,
+                 duration: Any=0,
+                 waveform: Waveform=tuple(),
+                 measurement_names: Set[str] = set(),
+                 measurements: list=list(),
+                 integrals: Dict[ChannelID, ExpressionScalar]=None,
+                 program: Optional[Loop]=None,
+                 identifier=None,
+                 registry=None) -> None:
+        super().__init__(identifier=identifier, measurements=measurements)
+        self.requires_stop_ = requires_stop
+        self.requires_stop_arguments = []
+
+        if defined_channels is None:
+            defined_channels = {'default'}
+        if integrals is None:
+            integrals = {ch: ExpressionScalar(0) for ch in defined_channels}
+
+        self.parameter_names_ = parameter_names
+        self.defined_channels_ = defined_channels
+        self._duration = Expression(duration)
+        self.waveform = waveform
+        self.build_waveform_calls = []
+        self.measurement_names_ = set(measurement_names)
+        self._integrals = integrals
+        self.create_program_calls = []
+        self._program = program
+        self._register(registry=registry)
+
+        if integrals is not None:
+            assert isinstance(integrals, Mapping)
+
+    @property
+    def duration(self):
+        return self._duration
+
+    @property
+    def parameter_names(self) -> Set[str]:
+        return set(self.parameter_names_)
+
+    @property
+    def defined_channels(self) -> Set[ChannelID]:
+        return set(self.defined_channels_)
+
+    @property
+    def measurement_names(self) -> Set[str]:
+        return self.measurement_names_
+
+    def _internal_create_program(self, *,
+                                 scope: Scope,
+                                 measurement_mapping: Dict[str, Optional[str]],
+                                 channel_mapping: Dict[ChannelID, Optional[ChannelID]],
+                                 global_transformation: Optional['Transformation'],
+                                 to_single_waveform: Set[Union[str, 'PulseTemplate']],
+                                 parent_loop: Loop) -> None:
+        measurements = self.get_measurement_windows(scope, measurement_mapping)
+        self.create_program_calls.append((scope, measurement_mapping, channel_mapping, parent_loop))
+        if self._program:
+            parent_loop.add_measurements(measurements)
+            parent_loop.append_child(waveform=self._program.waveform, children=self._program.children)
+        elif self.waveform:
+            parent_loop.add_measurements(measurements)
+            parent_loop.append_child(waveform=self.waveform)
+
+    def build_waveform(self,
+                       parameters: Dict[str, Parameter],
+                       channel_mapping: Dict[ChannelID, ChannelID]):
+        self.build_waveform_calls.append((parameters, channel_mapping))
+        if self.waveform or self.waveform is None:
+            return self.waveform
+        return DummyWaveform(duration=self.duration.evaluate_numeric(**parameters), defined_channels=self.defined_channels)
+
+    def get_serialization_data(self, serializer: Optional['Serializer']=None) -> Dict[str, Any]:
+        data = super().get_serialization_data(serializer=serializer)
+        if serializer: # compatibility with old serialization routines
+            data = dict()
+        data['parameter_names'] = self.parameter_names
+        data['defined_channels'] = self.defined_channels
+        data['duration'] = self.duration
+        data['measurement_names'] = self.measurement_names
+        data['integrals'] = self.integral
+        return data
+
+    @property
+    def integral(self) -> Dict[ChannelID, ExpressionScalar]:
+        return self._integrals
+
+    @property
+    def compare_key(self) -> Tuple[Any, ...]:
+        return (self.requires_stop_, self.parameter_names,
+                self.defined_channels, self.duration, self.waveform, self.measurement_names, self.integral)
+
+    def _as_expression(self) -> Dict[ChannelID, ExpressionScalar]:
+        assert self.duration != 0
+        t = self._AS_EXPRESSION_TIME
+        duration = self.duration.underlying_expression
+        return {ch: ExpressionScalar(integral.underlying_expression*t/duration)
+                for ch, integral in self.integral.items()}