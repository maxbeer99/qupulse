--- conflicted
+++ resolved
@@ -327,20 +327,6 @@
         self.assertEqual(1, program.repetition_count)
         self.assertEqual([], list(program.children))
 
-<<<<<<< HEAD
-=======
-        # ensure same result as from Sequencer
-        sequencer = Sequencer()
-        sequencer.push(flt, parameters=parameters, conditions={}, window_mapping=measurement_mapping,
-                       channel_mapping=channel_mapping)
-        block = sequencer.build()
-        program_old = MultiChannelProgram(block, channels={'A'}).programs[frozenset({'A'})]
-        self.assertEqual(program_old.repetition_count, program.repetition_count)
-        self.assertEqual(list(program_old.children), list(program.children))
-        self.assertEqual(program_old.waveform, program.waveform)
-        # program_old defines measurements while program does not
-
->>>>>>> e7854d46
     def test_create_program(self) -> None:
         dt = DummyPulseTemplate(parameter_names={'i'},
                                 waveform=DummyWaveform(duration=4.0, defined_channels={'A'}),
