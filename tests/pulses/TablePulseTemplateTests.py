--- conflicted
+++ resolved
@@ -222,15 +222,6 @@
         self.assertFalse(table.parameter_names)
         self.assertFalse(table.parameter_declarations)
 
-<<<<<<< HEAD
-    def test_identifier(self):
-        identifier = 'some name'
-        pulse = TablePulseTemplate(identifier=identifier)
-        self.assertEqual(pulse.identifier, identifier)
-
-class CleanEntriesTests(unittest.TestCase):
-    def empty_list_test(self):
-=======
     def test_add_entry_time_declaration_after_declaration_no_upper_bound(self) -> None:
         table = TablePulseTemplate()
         table.add_entry('bar', 72.14)
@@ -440,11 +431,13 @@
         for expected_result, parameter_set in test_sets:
             self.assertEqual(expected_result, table.requires_stop(parameter_set))
 
-
-class CleanEntriesTest(unittest.TestCase):
-
-    def test_empty_list(self) -> None:
->>>>>>> 0f4bd093
+    def test_identifier(self):
+        identifier = 'some name'
+        pulse = TablePulseTemplate(identifier=identifier)
+        self.assertEqual(pulse.identifier, identifier)
+
+class CleanEntriesTests(unittest.TestCase):
+    def empty_list_test(self):
         self.assertEqual([], clean_entries([]))
 
     def test_small_list_unchanged(self) -> None:
