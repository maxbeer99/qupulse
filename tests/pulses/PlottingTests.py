import unittest
import os
import sys
from src.pulses.Plotting import plot, PlottingNotPossibleException
from src.pulses.TablePulseTemplate import TablePulseTemplate
from src.pulses.SequencePulseTemplate import SequencePulseTemplate

srcPath = os.path.dirname(os.path.abspath(__file__)).rsplit('tests',1)[0] + 'src'
sys.path.insert(0,srcPath)

class GenericPlottingTest(unittest.TestCase):
    def __init__(self, *args, **kwargs):
        super().__init__(*args, **kwargs)

        # Setup test data
        self.square = TablePulseTemplate()
        self.square.add_entry('up', 'v', 'hold')
        self.square.add_entry('down', 0, 'hold')
        self.square.add_entry('length', 0)

        self.mapping1 = {
            'up': 'uptime',
            'down': 'uptime + length',
            'v': 'voltage',
            'length': '0.5 * pulse_length'
        }

        self.outer_parameters = ['uptime', 'length', 'pulse_length', 'voltage']

        self.parameters = {}
        self.parameters['uptime'] = 5
        self.parameters['length'] = 10
        self.parameters['pulse_length'] = 100
        self.parameters['voltage'] = 10

        self.sequence = SequencePulseTemplate([(self.square, self.mapping1)], self.outer_parameters)

<<<<<<< HEAD
    def test_plotting(self):
        pass
=======
    # do not test the plot method. it will open a GUI window and draw in it, which breaks travis tests.
    #def test_plotting(self):
>>>>>>> 76323d5c
        #plot(self.sequence,self.parameters)
        
    def test_exceptions(self):
        
        a = PlottingNotPossibleException(self.square)
        self.assertIsInstance(a.__str__(), str)<|MERGE_RESOLUTION|>--- conflicted
+++ resolved
@@ -35,13 +35,8 @@
 
         self.sequence = SequencePulseTemplate([(self.square, self.mapping1)], self.outer_parameters)
 
-<<<<<<< HEAD
-    def test_plotting(self):
-        pass
-=======
     # do not test the plot method. it will open a GUI window and draw in it, which breaks travis tests.
     #def test_plotting(self):
->>>>>>> 76323d5c
         #plot(self.sequence,self.parameters)
         
     def test_exceptions(self):
