import unittest
from unittest import mock
import itertools

from string import ascii_uppercase

from qupulse.utils.types import TimeType, time_from_float
<<<<<<< HEAD
from qupulse._program._loop import Loop, _make_compatible, _is_compatible, _CompatibilityLevel,\
    RepetitionWaveform, SequenceWaveform, make_compatible, MakeCompatibleWarning
=======
from qupulse._program._loop import Loop, MultiChannelProgram, _make_compatible, _is_compatible, _CompatibilityLevel,\
    RepetitionWaveform, SequenceWaveform, make_compatible, MakeCompatibleWarning, DroppedMeasurementWarning, VolatileModificationWarning
from qupulse._program.instructions import InstructionBlock, ImmutableInstructionBlock
>>>>>>> e7854d46
from tests.pulses.sequencing_dummies import DummyWaveform
from qupulse.pulses.multi_channel_pulse_template import MultiChannelWaveform


class WaveformGenerator:
    def __init__(self, num_channels,
                 duration_generator=itertools.repeat(1),
                 waveform_data_generator=itertools.repeat(None), channel_names=ascii_uppercase):
        self.num_channels = num_channels
        self.duration_generator = duration_generator
        self.waveform_data_generator = waveform_data_generator
        self.channel_names = channel_names[:num_channels]

    def generate_single_channel_waveform(self, channel):
        return DummyWaveform(sample_output=next(self.waveform_data_generator),
                             duration=next(self.duration_generator),
                             defined_channels={channel})

    def generate_multi_channel_waveform(self):
        return MultiChannelWaveform([self.generate_single_channel_waveform(self.channel_names[ch_i])
                                     for ch_i in range(self.num_channels)])

    def __call__(self):
        return self.generate_multi_channel_waveform()


@mock.patch.object(Loop, 'MAX_REPR_SIZE', 10000)
class LoopTests(unittest.TestCase):
    def __init__(self, *args, **kwargs):
        super().__init__(*args, **kwargs)

        self.maxDiff = None

        self.test_loop_repr = \
"""\
LOOP 1 times:
  ->EXEC {} 1 times
  ->LOOP 10 times:
      ->EXEC {} 50 times
  ->LOOP 17 times:
      ->LOOP 2 times:
          ->EXEC {} 1 times
          ->EXEC {} 1 times
      ->EXEC {} 1 times
  ->LOOP 3 times:
      ->EXEC {} 1 times
      ->EXEC {} 1 times
  ->LOOP 4 times:
      ->LOOP 6 times:
          ->EXEC {} 7 times
          ->EXEC {} 8 times
      ->LOOP 9 times:
          ->EXEC {} 10 times
          ->EXEC {} 11 times"""

    @staticmethod
    def get_test_loop(waveform_generator=None):
        if waveform_generator is None:
            waveform_generator = lambda: None

        return Loop(repetition_count=1, children=[Loop(repetition_count=1, waveform=waveform_generator()),
                                                  Loop(repetition_count=10, children=[Loop(repetition_count=50, waveform=waveform_generator())]),
                                                  Loop(repetition_count=17, children=[Loop(repetition_count=2, children=[Loop(repetition_count=1, waveform=waveform_generator()),
                                                                                                                         Loop(repetition_count=1, waveform=waveform_generator())]),
                                                                                      Loop(repetition_count=1, waveform=waveform_generator())]),
                                                  Loop(repetition_count=3, children=[Loop(repetition_count=1, waveform=waveform_generator()),
                                                                                     Loop(repetition_count=1, waveform=waveform_generator())]),
                                                  Loop(repetition_count=4, children=[Loop(repetition_count=6, children=[Loop(repetition_count=7, waveform=waveform_generator()),
                                                                                                                        Loop(repetition_count=8, waveform=waveform_generator())]),
                                                                                     Loop(repetition_count=9, children=[Loop(repetition_count=10, waveform=waveform_generator()),
                                                                                                                        Loop(repetition_count=11, waveform=waveform_generator())])])])

    def test_compare_key(self):
        wf_gen = WaveformGenerator(num_channels=1)

        wf_1 = wf_gen()
        wf_2 = wf_gen()

        tree1 = Loop(children=[Loop(waveform=wf_1, repetition_count=5)])
        tree2 = Loop(children=[Loop(waveform=wf_1, repetition_count=4)])
        tree3 = Loop(children=[Loop(waveform=wf_2, repetition_count=5)])
        tree4 = Loop(children=[Loop(waveform=wf_1, repetition_count=5)])

        self.assertNotEqual(tree1, tree2)
        self.assertNotEqual(tree1, tree3)
        self.assertNotEqual(tree2, tree3)
        self.assertEqual(tree1, tree4)

        tree1 = Loop(children=[Loop(waveform=wf_1, repetition_count=5),
                               Loop(waveform=wf_2, repetition_count=7)], repetition_count=2)
        tree2 = Loop(children=[Loop(waveform=wf_1, repetition_count=5),
                               Loop(waveform=wf_2, repetition_count=5)], repetition_count=2)
        tree3 = Loop(children=[Loop(waveform=wf_1, repetition_count=5),
                               Loop(waveform=wf_1, repetition_count=7)], repetition_count=2)
        tree4 = Loop(children=[Loop(waveform=wf_1, repetition_count=5),
                               Loop(waveform=wf_2, repetition_count=7)], repetition_count=3)
        tree5 = Loop(children=[Loop(waveform=wf_1, repetition_count=5),
                               Loop(waveform=wf_2, repetition_count=7)], repetition_count=2)
        self.assertNotEqual(tree1, tree2)
        self.assertNotEqual(tree1, tree3)
        self.assertNotEqual(tree1, tree4)
        self.assertEqual(tree1, tree5)

    def test_repr(self):
        wf_gen = WaveformGenerator(num_channels=1)
        wfs = [wf_gen() for _ in range(11)]

        expected = self.test_loop_repr.format(*wfs)

        tree = self.get_test_loop()
        for loop in tree.get_depth_first_iterator():
            if loop.is_leaf():
                loop.waveform = wfs.pop(0)
        self.assertEqual(len(wfs), 0)

        self.assertEqual(repr(tree), expected)

        with mock.patch.object(Loop, 'MAX_REPR_SIZE', 1):
            self.assertEqual(repr(tree), '...')

    def test_is_leaf(self):
        root_loop = self.get_test_loop(waveform_generator=WaveformGenerator(1))

        for loop in root_loop.get_depth_first_iterator():
            self.assertTrue(bool(loop.is_leaf()) != bool(loop.waveform is None))

        for loop in root_loop.get_breadth_first_iterator():
            self.assertTrue(bool(loop.is_leaf()) != bool(loop.waveform is None))

    def test_depth(self):
        root_loop = self.get_test_loop()
        self.assertEqual(root_loop.depth(), 3)
        self.assertEqual(root_loop[-1].depth(), 2)
        self.assertEqual(root_loop[-1][-1].depth(), 1)
        self.assertEqual(root_loop[-1][-1][-1].depth(), 0)
        with self.assertRaises(IndexError):
            root_loop[-1][-1][-1][-1].depth()

    def test_is_balanced(self):
        root_loop = self.get_test_loop()
        self.assertFalse(root_loop.is_balanced())

        self.assertFalse(root_loop[2].is_balanced())
        self.assertTrue(root_loop[0].is_balanced())
        self.assertTrue(root_loop[1].is_balanced())
        self.assertTrue(root_loop[3].is_balanced())
        self.assertTrue(root_loop[4].is_balanced())

    def test_flatten_and_balance(self):
        """This test was written before Loop was a Comparable and works based on __repr__"""
        before = LoopTests.get_test_loop(lambda: DummyWaveform())
        before[1][0].encapsulate()

        after = before.copy_tree_structure()
        after.flatten_and_balance(2)

        wf_reprs = dict(zip(ascii_uppercase,
                            (repr(loop.waveform)
                             for loop in before.get_depth_first_iterator()
                             if loop.is_leaf())))

        before_repr = """\
LOOP 1 times:
  ->EXEC {A} 1 times
  ->LOOP 10 times:
      ->LOOP 1 times:
          ->EXEC {B} 50 times
  ->LOOP 17 times:
      ->LOOP 2 times:
          ->EXEC {C} 1 times
          ->EXEC {D} 1 times
      ->EXEC {E} 1 times
  ->LOOP 3 times:
      ->EXEC {F} 1 times
      ->EXEC {G} 1 times
  ->LOOP 4 times:
      ->LOOP 6 times:
          ->EXEC {H} 7 times
          ->EXEC {I} 8 times
      ->LOOP 9 times:
          ->EXEC {J} 10 times
          ->EXEC {K} 11 times""".format(**wf_reprs)
        self.assertEqual(repr(before), before_repr)

        expected_after_repr = """\
LOOP 1 times:
  ->LOOP 1 times:
      ->EXEC {A} 1 times
  ->LOOP 10 times:
      ->EXEC {B} 50 times
  ->LOOP 17 times:
      ->EXEC {C} 1 times
      ->EXEC {D} 1 times
      ->EXEC {C} 1 times
      ->EXEC {D} 1 times
      ->EXEC {E} 1 times
  ->LOOP 3 times:
      ->EXEC {F} 1 times
      ->EXEC {G} 1 times
  ->LOOP 6 times:
      ->EXEC {H} 7 times
      ->EXEC {I} 8 times
  ->LOOP 9 times:
      ->EXEC {J} 10 times
      ->EXEC {K} 11 times
  ->LOOP 6 times:
      ->EXEC {H} 7 times
      ->EXEC {I} 8 times
  ->LOOP 9 times:
      ->EXEC {J} 10 times
      ->EXEC {K} 11 times
  ->LOOP 6 times:
      ->EXEC {H} 7 times
      ->EXEC {I} 8 times
  ->LOOP 9 times:
      ->EXEC {J} 10 times
      ->EXEC {K} 11 times
  ->LOOP 6 times:
      ->EXEC {H} 7 times
      ->EXEC {I} 8 times
  ->LOOP 9 times:
      ->EXEC {J} 10 times
      ->EXEC {K} 11 times""".format(**wf_reprs)

        self.assertEqual(expected_after_repr, repr(after))

    def test_flatten_and_balance_comparison_based(self):
        wfs = [DummyWaveform(duration=i) for i in range(2)]

        root = Loop(children=[Loop(children=[
            Loop(waveform=wfs[0]),
            Loop(children=[Loop(waveform=wfs[1], repetition_count=2)])
        ])])

        expected = Loop(children=[
            Loop(waveform=wfs[0]),
            Loop(waveform=wfs[1], repetition_count=2)
        ])

        root.flatten_and_balance(1)
        self.assertEqual(root, expected)

    def test_unroll(self):
        wf = DummyWaveform(duration=1)
        wf2 = DummyWaveform(duration=2)
        wf3 = DummyWaveform(duration=3)
        root = Loop(waveform=wf)

        with self.assertRaisesRegex(RuntimeError, 'Leaves cannot be unrolled'):
            root.unroll()

        root = Loop(children=[Loop(waveform=wf),
                              Loop(children=[Loop(waveform=wf2), Loop(waveform=wf3)], repetition_count=2)])
        root.children[1].unroll()

        expected = Loop(children=[Loop(waveform=wf),
                                  Loop(waveform=wf2),
                                  Loop(waveform=wf3),
                                  Loop(waveform=wf2),
                                  Loop(waveform=wf3)])
        self.assertEqual(expected, root)

    def test_cleanup(self):
        wfs = [DummyWaveform(duration=i) for i in range(3)]

        root = Loop(children=[
            Loop(waveform=wfs[0]),
            Loop(waveform=None),
            Loop(children=[Loop(waveform=None)]),
            Loop(children=[Loop(waveform=wfs[1], repetition_count=2, measurements=[('m', 0, 1)])], repetition_count=3),
            Loop(children=[Loop(waveform=wfs[2], repetition_count=2)], repetition_count=3, measurements=[('n', 0, 1)])
        ])

        expected = Loop(children=[
            Loop(waveform=wfs[0]),
            Loop(waveform=wfs[1], repetition_count=6, measurements=[('m', 0, 1)]),
            Loop(children=[Loop(waveform=wfs[2], repetition_count=2)], repetition_count=3, measurements=[('n', 0, 1)])
        ])

        root.cleanup()

        self.assertEqual(expected, root)

    def test_cleanup_single_rep(self):
        wf = DummyWaveform(duration=1)
        measurements = [('n', 0, 1)]

        root = Loop(children=[Loop(waveform=wf, repetition_count=1)],
                    measurements=measurements, repetition_count=10)

        expected = Loop(waveform=wf, repetition_count=10, measurements=measurements)
        root.cleanup()
        self.assertEqual(expected, root)

    def test_cleanup_warnings(self):
        root = Loop(children=[
            Loop(measurements=[('m', 0, 1)])
        ])

        with self.assertWarnsRegex(DroppedMeasurementWarning, 'Dropping measurement'):
            root.cleanup()

        root = Loop(children=[
            Loop(measurements=[('m', 0, 1)], children=[Loop()])
        ])
        with self.assertWarnsRegex(DroppedMeasurementWarning, 'Dropping measurement since there is no waveform in children'):
            root.cleanup()


class ProgramWaveformCompatibilityTest(unittest.TestCase):
    def test_is_compatible_warnings(self):
        wf = DummyWaveform(duration=1)

        volatile_leaf = Loop(waveform=wf, repetition_count=3, repetition_parameter='x')
        with self.assertWarns(VolatileModificationWarning):
            self.assertEqual(_CompatibilityLevel.action_required, _is_compatible(volatile_leaf, min_len=3, quantum=1,
                                                                                 sample_rate=time_from_float(1.)))

        volatile_node = Loop(children=[Loop(waveform=wf)], repetition_count=3, repetition_parameter='x')
        with self.assertWarns(VolatileModificationWarning):
            self.assertEqual(_CompatibilityLevel.action_required, _is_compatible(volatile_node, min_len=3, quantum=1,
                                                                                 sample_rate=time_from_float(1.)))
    
    def test_is_compatible_incompatible(self):
        wf = DummyWaveform(duration=1.1)

        self.assertEqual(_is_compatible(Loop(waveform=wf), min_len=1, quantum=1, sample_rate=time_from_float(1.)),
                         _CompatibilityLevel.incompatible_fraction)

        self.assertEqual(_is_compatible(Loop(waveform=wf, repetition_count=10), min_len=20, quantum=1, sample_rate=time_from_float(1.)),
                         _CompatibilityLevel.incompatible_too_short)

        self.assertEqual(_is_compatible(Loop(waveform=wf, repetition_count=10), min_len=10, quantum=3, sample_rate=time_from_float(1.)),
                         _CompatibilityLevel.incompatible_quantum)

    def test_is_compatible_leaf(self):
        self.assertEqual(_is_compatible(Loop(waveform=DummyWaveform(duration=1.1), repetition_count=10),
                                        min_len=11, quantum=1, sample_rate=TimeType.from_float(1.)),
                         _CompatibilityLevel.action_required)

        self.assertEqual(_is_compatible(Loop(waveform=DummyWaveform(duration=1.1), repetition_count=10),
                                        min_len=11, quantum=1, sample_rate=TimeType.from_float(10.)),
                         _CompatibilityLevel.compatible)

    def test_is_compatible_node(self):
        program = Loop(children=[Loop(waveform=DummyWaveform(duration=1.5), repetition_count=2),
                                 Loop(waveform=DummyWaveform(duration=2.0))])

        self.assertEqual(_is_compatible(program, min_len=1, quantum=1, sample_rate=TimeType.from_float(2.)),
                         _CompatibilityLevel.compatible)

        self.assertEqual(_is_compatible(program, min_len=1, quantum=1, sample_rate=TimeType.from_float(1.)),
                         _CompatibilityLevel.action_required)

    def test_make_compatible_repetition_count(self):
        wf1 = DummyWaveform(duration=1.5)
        wf2 = DummyWaveform(duration=2.0)

        program = Loop(children=[Loop(waveform=wf1, repetition_count=2),
                                 Loop(waveform=wf2)])
        duration = program.duration
        _make_compatible(program, min_len=1, quantum=1, sample_rate=time_from_float(1.))
        self.assertEqual(program.duration, duration)

        wf2 = DummyWaveform(duration=2.5)
        program = Loop(children=[Loop(waveform=wf1, repetition_count=3),
                                 Loop(waveform=wf2)])
        duration = program.duration
        with self.assertWarns(MakeCompatibleWarning):
            make_compatible(program, minimal_waveform_length=1, waveform_quantum=1, sample_rate=time_from_float(1.))
        self.assertEqual(program.duration, duration)

        program = Loop(children=[Loop(waveform=wf1, repetition_count=3),
                                 Loop(waveform=wf2)], repetition_count=3)
        duration = program.duration
        _make_compatible(program, min_len=1, quantum=3, sample_rate=time_from_float(1.))
        self.assertEqual(program.duration, duration)

    def test_make_compatible_partial_unroll(self):
        wf1 = DummyWaveform(duration=1.5)
        wf2 = DummyWaveform(duration=2.0)

        program = Loop(children=[Loop(waveform=wf1, repetition_count=2),
                                 Loop(waveform=wf2)])

        _make_compatible(program, min_len=1, quantum=1, sample_rate=TimeType.from_float(1.))

        self.assertIsNone(program.waveform)
        self.assertEqual(len(program), 2)
        self.assertIsInstance(program[0].waveform, RepetitionWaveform)
        self.assertIs(program[0].waveform._body, wf1)
        self.assertEqual(program[0].waveform._repetition_count, 2)
        self.assertIs(program[1].waveform, wf2)

        program = Loop(children=[Loop(waveform=wf1, repetition_count=2),
                                 Loop(waveform=wf2)], repetition_count=2)
        _make_compatible(program, min_len=5, quantum=1, sample_rate=TimeType.from_float(1.))

        self.assertIsInstance(program.waveform, SequenceWaveform)
        self.assertEqual(list(program.children), [])
        self.assertEqual(program.repetition_count, 2)

        self.assertEqual(len(program.waveform._sequenced_waveforms), 2)
        self.assertIsInstance(program.waveform._sequenced_waveforms[0], RepetitionWaveform)
        self.assertIs(program.waveform._sequenced_waveforms[0]._body, wf1)
        self.assertEqual(program.waveform._sequenced_waveforms[0]._repetition_count, 2)
        self.assertIs(program.waveform._sequenced_waveforms[1], wf2)

    def test_make_compatible_complete_unroll(self):
        wf1 = DummyWaveform(duration=1.5)
        wf2 = DummyWaveform(duration=2.0)

        program = Loop(children=[Loop(waveform=wf1, repetition_count=2),
                                 Loop(waveform=wf2, repetition_count=1)], repetition_count=2)

        _make_compatible(program, min_len=5, quantum=10, sample_rate=TimeType.from_float(1.))

        self.assertIsInstance(program.waveform, RepetitionWaveform)
        self.assertEqual(list(program.children), [])
        self.assertEqual(program.repetition_count, 1)

        self.assertIsInstance(program.waveform, RepetitionWaveform)

        self.assertIsInstance(program.waveform._body, SequenceWaveform)
        body_wf = program.waveform._body
        self.assertEqual(len(body_wf._sequenced_waveforms), 2)
        self.assertIsInstance(body_wf._sequenced_waveforms[0], RepetitionWaveform)
        self.assertIs(body_wf._sequenced_waveforms[0]._body, wf1)
        self.assertEqual(body_wf._sequenced_waveforms[0]._repetition_count, 2)
        self.assertIs(body_wf._sequenced_waveforms[1], wf2)

    def test_make_compatible(self):
        program = Loop()
        pub_kwargs = dict(minimal_waveform_length=5,
                          waveform_quantum=10,
                          sample_rate=TimeType.from_float(1.))
        priv_kwargs = dict(min_len=5, quantum=10, sample_rate=TimeType.from_float(1.))

        with mock.patch('qupulse._program._loop._is_compatible',
                        return_value=_CompatibilityLevel.incompatible_too_short) as mocked:
            with self.assertRaisesRegex(ValueError, 'too short'):
                make_compatible(program, **pub_kwargs)
            mocked.assert_called_once_with(program, **priv_kwargs)

        with mock.patch('qupulse._program._loop._is_compatible',
                        return_value=_CompatibilityLevel.incompatible_fraction) as mocked:
            with self.assertRaisesRegex(ValueError, 'not an integer'):
                make_compatible(program, **pub_kwargs)
            mocked.assert_called_once_with(program, **priv_kwargs)

        with mock.patch('qupulse._program._loop._is_compatible',
                        return_value=_CompatibilityLevel.incompatible_quantum) as mocked:
            with self.assertRaisesRegex(ValueError, 'not a multiple of quantum'):
                make_compatible(program, **pub_kwargs)
            mocked.assert_called_once_with(program, **priv_kwargs)

        with mock.patch('qupulse._program._loop._is_compatible',
                        return_value=_CompatibilityLevel.action_required) as is_compat:
            with mock.patch('qupulse._program._loop._make_compatible') as make_compat:
                make_compatible(program, **pub_kwargs)

                is_compat.assert_called_once_with(program, **priv_kwargs)
                make_compat.assert_called_once_with(program, **priv_kwargs)<|MERGE_RESOLUTION|>--- conflicted
+++ resolved
@@ -5,14 +5,11 @@
 from string import ascii_uppercase
 
 from qupulse.utils.types import TimeType, time_from_float
-<<<<<<< HEAD
-from qupulse._program._loop import Loop, _make_compatible, _is_compatible, _CompatibilityLevel,\
-    RepetitionWaveform, SequenceWaveform, make_compatible, MakeCompatibleWarning
-=======
 from qupulse._program._loop import Loop, MultiChannelProgram, _make_compatible, _is_compatible, _CompatibilityLevel,\
     RepetitionWaveform, SequenceWaveform, make_compatible, MakeCompatibleWarning, DroppedMeasurementWarning, VolatileModificationWarning
 from qupulse._program.instructions import InstructionBlock, ImmutableInstructionBlock
->>>>>>> e7854d46
+from qupulse._program._loop import Loop, _make_compatible, _is_compatible, _CompatibilityLevel,\
+    RepetitionWaveform, SequenceWaveform, make_compatible, MakeCompatibleWarning
 from tests.pulses.sequencing_dummies import DummyWaveform
 from qupulse.pulses.multi_channel_pulse_template import MultiChannelWaveform
 
@@ -335,7 +332,7 @@
         with self.assertWarns(VolatileModificationWarning):
             self.assertEqual(_CompatibilityLevel.action_required, _is_compatible(volatile_node, min_len=3, quantum=1,
                                                                                  sample_rate=time_from_float(1.)))
-    
+
     def test_is_compatible_incompatible(self):
         wf = DummyWaveform(duration=1.1)
 
