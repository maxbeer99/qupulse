""" This module provides serialization and storage functionality.

Classes:
    - StorageBackend: Abstract representation of a data storage.
    - FilesystemBackend: Implementation of a file system data storage.
    - ZipFileBackend: Like FilesystemBackend but inside a single zip file instead of a directory
    - CachingBackend: A caching decorator for StorageBackends.
    - Serializable: An interface for serializable objects.
    - Serializer: Converts Serializables to a serial representation as a string and vice-versa.
"""

from abc import ABCMeta, abstractmethod
from typing import Dict, Any, Optional, NamedTuple, Union
import os
import zipfile
import tempfile
import json
import weakref
import warnings
<<<<<<< HEAD
from contextlib import contextmanager
=======
import gc
>>>>>>> dcfdd332

from qctoolkit.utils.types import DocStringABCMeta

__all__ = ["StorageBackend", "FilesystemBackend", "ZipFileBackend", "CachingBackend", "Serializable", "Serializer",
           "AnonymousSerializable", "DictBackend", "JSONSerializableEncoder", "JSONSerializableDecoder", "PulseStorage"]


class StorageBackend(metaclass=ABCMeta):
    """A backend to store data/files in.

    Used as an abstraction of file systems/databases for the serializer.
    """

    @abstractmethod
    def put(self, identifier: str, data: str, overwrite: bool=False) -> None:
        """Store the data string identified by identifier.

        Args:
            identifier (str): A unique identifier/name for the data to be stored.
            data (str): A serialized string of data to be stored.
            overwrite (bool): Set to True, if already existing data shall be overwritten.
                (default: False)
        Raises:
            FileExistsError if overwrite is False and there already exists data which
                is associated with the given identifier.
        """

    def __setitem__(self, identifier: str, data: str) -> None:
        self.put(identifier, data)

    @abstractmethod
    def get(self, identifier: str) -> str:
        """Retrieve the data string with the given identifier.

        Args:
            identifier (str): The identifier of the data to be retrieved.
        Returns:
            A serialized string of the data associated with the given identifier, if present.
        Raises:
            KeyError if no data is associated with the given identifier.
        """

    def __getitem__(self, identifier: str) -> str:
        return self.get(identifier)

    @abstractmethod
    def exists(self, identifier: str) -> bool:
        """Check if data is stored for the given identifier.

        Args:
            identifier (str): The identifier for which presence of data shall be checked.
        Returns:
            True, if stored data is associated with the given identifier.
        """

    def __contains__(self, identifier: str) -> bool:
        return self.exists(identifier)

    @abstractmethod
    def delete(self, identifier: str) -> None:
        """Delete a data of the given identifier.

        Args:
            identifier: identifier of the data to be deleted

        Raises:
            KeyError if there is no data associated with the identifier
        """

    def __delitem__(self, identifier: str) -> None:
        self.delete(identifier)


class FilesystemBackend(StorageBackend):
    """A StorageBackend implementation based on a regular filesystem.

    Data will be stored in plain text files in a directory. The directory is given in the
    constructor of this FilesystemBackend. For each data item, a separate file is created an named
    after the corresponding identifier.
    """

    def __init__(self, root: str='.') -> None:
        """Create a new FilesystemBackend.

        Args:
            root: The path of the directory in which all data files are located. (default: ".",
                i.e. the current directory)
        Raises:
            NotADirectoryError: if root is not a valid directory path.
        """
        if not os.path.isdir(root):
            raise NotADirectoryError()
        self._root = os.path.abspath(root)

    def _path(self, identifier) -> str:
        return os.path.join(self._root, identifier + '.json')

    def put(self, identifier: str, data: str, overwrite: bool=False) -> None:
        if self.exists(identifier) and not overwrite:
            raise FileExistsError(identifier)
        path = self._path(identifier)
        with open(path, 'w') as file:
            file.write(data)

    def get(self, identifier: str) -> str:
        path = self._path(identifier)
        try:
            with open(path) as file:
                return file.read()
        except FileNotFoundError as fnf:
            raise KeyError(identifier) from fnf

    def exists(self, identifier: str) -> bool:
        path = self._path(identifier)
        return os.path.isfile(path)

    def delete(self, identifier):
        try:
            os.remove(self._path(identifier))
        except FileNotFoundError as fnf:
            raise KeyError(identifier) from fnf


class ZipFileBackend(StorageBackend):
    """A StorageBackend implementation based on a single zip file.

    Data will be stored in plain text files inside a zip file. The zip file is given
    in the constructor of this FilesystemBackend. For each data item, a separate
    file is created and named after the corresponding identifier.

    ZipFileBackend uses significantly less storage space and is faster on
    network devices, but takes longer to update because every write causes a
    complete recompression (it's not too bad)."""

    def __init__(self, root: str='./storage.zip') -> None:
        """Create a new FilesystemBackend.

        Args:
            root (str): The path of the zip file in which all data files are stored. (default: "./storage.zip",
                i.e. the current directory)
        Raises:
            NotADirectoryError if root is not a valid path.
        """
        parent, fname = os.path.split(root)
        if not os.path.isdir(parent):
            raise NotADirectoryError()
        if not os.path.isfile(root):
            z = zipfile.ZipFile(root, "w")
            z.close()
        self._root = root

    def _path(self, identifier) -> str:
        return os.path.join(identifier + '.json')

    def put(self, identifier: str, data: str, overwrite: bool=False) -> None:
        if not self.exists(identifier):
            with zipfile.ZipFile(self._root, mode='a', compression=zipfile.ZIP_DEFLATED) as myzip:
                path = self._path(identifier)
                myzip.writestr(path, data)
        else:
            if overwrite:
                self._update(self._path(identifier), data)
            else:
                raise FileExistsError(identifier)

    def get(self, identifier: str) -> str:
        path = self._path(identifier)
        try:
            with zipfile.ZipFile(self._root) as myzip:
                with myzip.open(path) as file:
                    return file.read().decode()
        except FileNotFoundError as fnf:
            raise KeyError(identifier) from fnf

    def exists(self, identifier: str) -> bool:
        path = self._path(identifier)
        with zipfile.ZipFile(self._root, 'r') as myzip:
            return path in myzip.namelist()

    def delete(self, identifier: str) -> None:
        if not self.exists(identifier):
            raise KeyError(identifier)
        self._update(self._path(identifier), None)

    def _update(self, filename, data) -> None:
        # generate a temp file
        tmpfd, tmpname = tempfile.mkstemp(dir=os.path.dirname(self._root))
        os.close(tmpfd)

        # create a temp copy of the archive without filename            
        with zipfile.ZipFile(self._root, 'r') as zin:
            with zipfile.ZipFile(tmpname, 'w') as zout:
                zout.comment = zin.comment # preserve the comment
                for item in zin.infolist():
                    if item.filename != filename:
                        zout.writestr(item, zin.read(item.filename))

        # replace with the temp archive
        os.remove(self._root)
        os.rename(tmpname, self._root)

        # now add filename with its new data
        if data:
            with zipfile.ZipFile(self._root, mode='a', compression=zipfile.ZIP_DEFLATED) as zf:
                zf.writestr(filename, data)


class CachingBackend(StorageBackend):
    """Adds naive memory caching functionality to another StorageBackend.

    CachingBackend relies on another StorageBackend to provide real data IO functionality which
    it extends by caching already opened files in memory for faster subsequent access.

    Note that it does not flush the cache at any time and may thus not be suitable for long-time
    usage as it may consume increasing amounts of memory.
    """

    def __init__(self, backend: StorageBackend) -> None:
        """Create a new CachingBackend.

        Args:
            backend (StorageBackend): A StorageBackend that provides data
                IO functionality.
        """
        self._backend = backend
        self._cache = {}

    def put(self, identifier: str, data: str, overwrite: bool=False) -> None:
        if identifier in self._cache and not overwrite:
            raise FileExistsError(identifier)
        self._backend.put(identifier, data, overwrite)
        self._cache[identifier] = data

    def get(self, identifier: str) -> str:
        if identifier not in self._cache:
            self._cache[identifier] = self._backend.get(identifier)
        return self._cache[identifier]

    def exists(self, identifier: str) -> bool:
        return self._backend.exists(identifier)

    def delete(self, identifier: str) -> None:
        self._backend.delete(identifier)
        if identifier in self._cache:
            del self._cache[identifier]


class DictBackend(StorageBackend):
    """DictBackend uses a dictionary to store the data for convenience serialization."""
    def __init__(self) -> None:
        self._cache = {}

    def put(self, identifier: str, data: str, overwrite: bool=False) -> None:
        if identifier in self._cache and not overwrite:
            raise FileExistsError(identifier)
        self._cache[identifier] = data

    def get(self, identifier: str) -> str:
        return self._cache[identifier]

    def exists(self, identifier: str) -> bool:
        return identifier in self._cache
    
    @property
    def storage(self) -> Dict[str, str]:
        return self._cache

    def delete(self, identifier: str) -> None:
        del self._cache[identifier]


def get_type_identifier(obj: Any) -> str:
    """Return a unique type identifier for any object.

    Args:
        obj: The object for which to obtain a type identifier.
    Returns:
        The type identifier as a string.
    """
    return "{}.{}".format(obj.__module__, obj.__class__.__name__)


class SerializableMeta(DocStringABCMeta):
    deserialization_callbacks = dict()

    def __new__(mcs, name, bases, dct):
        cls = super().__new__(mcs, name, bases, dct)

        type_identifier = getattr(cls, 'get_type_identifier')()

        try:
            deserialization_function = getattr(cls, 'deserialize')
        except AttributeError:
            deserialization_function = cls
        mcs.deserialization_callbacks[type_identifier] = deserialization_function

        return cls


default_pulse_registry = weakref.WeakValueDictionary()


def get_default_pulse_registration() -> Union[weakref.WeakKeyDictionary, 'PulseStorage']:
    return default_pulse_registration


class Serializable(metaclass=SerializableMeta):
    """Any object that can be converted into a serialized representation for storage and back.

    Serializable is the interface used by Serializer to obtain representations of objects that
    need to be stored. It essentially provides the methods get_serialization_data, which returns
    a dictionary which contains all relevant properties of the Serializable object encoded as
    basic Python types, and deserialize, which is able to reconstruct the object from given
    such a dictionary.

    Additionally, a Serializable object MAY have a unique identifier, which indicates towards
    the Serializer that this object should be stored as a separate data item and accessed by
    reference instead of possibly embedding it into a containing Serializable's representation.

    See also:
        Serializer
    """

    type_identifier_name = '#type'
    identifier_name = '#identifier'

    def __init__(self, identifier: Optional[str]=None, registry: Optional[dict]=None) -> None:
        """Initialize a Serializable.

        Args:
            identifier: An optional, non-empty identifier for this Serializable.
                If set, this Serializable will always be stored as a separate data item and never
                be embedded.
            registry: An optional dict where the Serializable is registered. If None, it gets registered in the
                default_pulse_registry.
        Raises:
            ValueError: If identifier is the empty string
        """
        super().__init__()

        if registry is None:
            registry = default_pulse_registry

        if identifier == '':
            raise ValueError("Identifier must not be empty.")
        self.__identifier = identifier

<<<<<<< HEAD
        if identifier and registration is not None:
            if identifier in registration:
                raise RuntimeError('Pulse with name already exists', identifier)
            else:
                registration[identifier] = self
=======
        if identifier and registry is not None:
            if identifier in registry:
                # trigger garbage collection in case the registered object isn't referenced anymore
                gc.collect(2)

                if identifier in registry:
                    raise RuntimeError('Pulse with name already exists', identifier)

            registry[identifier] = self
>>>>>>> dcfdd332

    @property
    def identifier(self) -> Optional[str]:
        """The (optional) identifier of this Serializable. Either a non-empty string or None."""
        return self.__identifier

    def get_serialization_data(self, serializer: 'Serializer'=None) -> Dict[str, Any]:
        """Return all data relevant for serialization as a dictionary containing only base types.

        Implementation hint:
        In the old serialization routines, if the Serializer contains complex objects which are itself
        Serializables, a serialized representation for these MUST be obtained by calling the dictify()
        method of serializer. The reason is that serializer may decide to either return a dictionary
        to embed or only a reference to the Serializable subelement. This is DEPRECATED behavior as of May 2018.
        In the new routines, this will happen automatically and every Serializable is only responsible for
        returning it's own data and leave nested Serializables in object form.

        For the transition time where both implementations are
        available, implementations of this method should support the old and new routines, using
        the presence of the serializer argument to differentiate between both. Don't make use of
        the implementation in this base class when implementing this method for the old routines.

        Args:
            serializer (Serializer): DEPRECATED (May 2018).A Serializer instance used to serialize
                complex subelements of this Serializable.
        Returns:
            A dictionary of Python base types (strings, integers, lists/tuples containing these,
                etc..) which fully represent the relevant properties of this Serializable for
                storing and later reconstruction as a Python object.
        """
        if serializer:
            warnings.warn("{c}.get_serialization_data(*) was called with a serializer argument, indicating deprecated behavior. Please switch to the new serialization routines.".format(c=self.__class__.__name__), DeprecationWarning)

        if self.identifier:
            return {self.type_identifier_name: self.get_type_identifier(), self.identifier_name: self.identifier}
        else:
            return {self.type_identifier_name: self.get_type_identifier()}

    @classmethod
    def get_type_identifier(cls) -> str:
        return "{}.{}".format(cls.__module__, cls.__name__)

    @classmethod
    def deserialize(cls, serializer: 'Serializer'=None, **kwargs) -> 'Serializable':
        """Reconstruct the Serializable object from a dictionary.

        Implementation hint:
            For greater clarity, implementations of this method should be precise in their return value,
            i.e., give their exact class name, and also replace the **kwargs argument by a list of
            arguments required, i.e., those returned by get_serialization_data.
            If this Serializable contains complex objects which are itself of type Serializable, their
            dictionary representations MUST be converted into objects using serializers deserialize()
            method when using the old serialization routines. This is DEPRECATED behavior.
            Using the new routines a serializable is only responsible to decode it's own dictionary,
            not those of nested objects (i.e., all incoming arguments are already processed by the
            serialization routines). For the transition time where both implementations are
            available, implementations of this method should support the old and new routines, using
            the presence of the serializer argument to differentiate between both. For the new routines,
            just call this base class function.
            After the transition period, subclasses likely need not implement deserialize separately anymore at all.

         Args:
             serializer: DEPRECATED (May 2018). A serializer instance used when deserializing subelements.
             <property_name>: All relevant properties of the object as keyword arguments. For every
                (key,value) pair returned by get_serialization_data, the same pair is given as
                keyword argument as input to this method.
         """
        if serializer:
            warnings.warn("{c}.deserialize(*) was called with a serializer argument, indicating deprecated behavior. Please switch to the new serialization routines.".format(c=cls.__name__), DeprecationWarning)

        return cls(**kwargs)


class AnonymousSerializable:
    """Any object that can be converted into a serialized representation for storage and back which NEVER has an
    identifier. This class is used for implicit serialization and does not work necessarily with dicts.

    The type information is not saved explicitly but implicitly by the position in the JSON-document.

    See also:
        Serializable

    # todo (lumip, 2018-05-30): this does not really have a purpose, especially in the new serialization ecosystem.. we should deprecate and remove it
    """

    def get_serialization_data(self) -> Any:
        """Return all data relevant for serialization as a JSON compatible type that is accepted as constructor argument

        Returns:
            A JSON compatible type that can be used to construct an equal object.
        """
        raise NotImplementedError()


class Serializer(object):
    """Serializes Serializable objects and stores them persistently.

    DEPRECATED as of May 2018. Serializer will be superseeded by the new serialization routines and
    PulseStorage class.

    Serializer provides methods to enable the conversion of Serializable objects (including nested
    Serializables) into (nested) dictionaries and serialized JSON-encodings of these and vice-versa.
    Additionally, it can also store these representations persistently using a StorageBackend
    instance.

    See also:
        Serializable
    """

    __FileEntry = NamedTuple("FileEntry", [('serialization', str), ('serializable', Serializable)])

    def __init__(self, storage_backend: StorageBackend) -> None:
        """Create a Serializer.

        Args:
            storage_backend (StorageBackend): The StorageBackend all objects will be stored in.
        """
        self.__subpulses = dict() # type: Dict[str, Serializer.__FileEntry]
        self.__storage_backend = storage_backend

        warnings.warn("Serializer is deprecated. Please switch to the new serialization routines.", DeprecationWarning)

    def dictify(self, serializable: Serializable) -> Union[str, Dict[str, Any]]:
        """Convert a Serializable into a dictionary representation.

        The Serializable is converted by calling its get_serialization_data() method. If it contains
        nested Serializables, these are also converted into dictionarys (or references), yielding
        a single dictionary representation of the outermost Serializable where all nested
        Serializables are either completely embedded or referenced by identifier.

        Args:
            serializable (Serializabe): The Serializable object to convert.
        Returns:
            A serialization dictionary, i.e., a dictionary of Python base types (strings, integers,
                lists/tuples containing these, etc..) which fully represent the relevant properties
                of the given Serializable for storing and later reconstruction as a Python object.
                Nested Serializables are either embedded or referenced by identifier.
        Raises:
            Exception if an identifier is assigned twice to different Serializable objects
                encountered by this Serializer during the conversion.
        See also:
            Serializable.get_serialization_data
        """
        repr_ = serializable.get_serialization_data(serializer=self)
        repr_['type'] = self.get_type_identifier(serializable)
        identifier = serializable.identifier
        if identifier is None:
            return repr_
        else:
            if identifier in self.__subpulses:
                if self.__subpulses[identifier].serializable is not serializable:
                    raise Exception("Identifier '{}' assigned twice.".format(identifier))
            else:
                self.__subpulses[identifier] = Serializer.__FileEntry(repr_, serializable)
            return identifier

    def __collect_dictionaries(self, serializable: Serializable) -> Dict[str, Dict[str, Any]]:
        """Convert a Serializable into a collection of dictionary representations.

        The Serializable is converted by calling its get_serialization_data() method. If it contains
        nested Serializables, these are also converted into dictionarys (or references), yielding
        a dictionary representation of the outermost Serializable where all nested
        Serializables are either completely embedded or referenced by identifier as it is returned
        by dictify. If nested Serializables shall be stored separately, their dictionary
        representations are collected. Collection_dictionaries returns a dictionary of all
        serialization dictionaries where the keys are the identifiers of the Serializables.

        Args:
            serializable (Serializabe): The Serializable object to convert.
        Returns:
            A dictionary containing serialization dictionary for each separately stored Serializable
                nested in the given Serializable.
        See also:
            dictify
        """
        self.__subpulses = dict()
        repr_ = self.dictify(serializable)
        filedict = dict()
        for identifier in self.__subpulses:
            filedict[identifier] = self.__subpulses[identifier].serialization
        if isinstance(repr_, dict):
            filedict[''] = repr_
        return filedict

    @staticmethod
    def get_type_identifier(obj: Any) -> str:
        """Return a unique type identifier for any object.

        Args:
            obj: The object for which to obtain a type identifier.
        Returns:
            The type identifier as a string.
        """
        return "{}.{}".format(obj.__module__, obj.__class__.__name__)

    def serialize(self, serializable: Serializable, overwrite=False) -> None:
        """Serialize and store a Serializable.

        The given Serializable and all nested Serializables that are to be stored separately will be
        converted into a serial string representation by obtaining their dictionary representation,
        encoding them as a JSON-string and storing them in the StorageBackend.

        If no identifier is given for the Serializable, "main" will be used.

        If an identifier is already in use in the StorageBackend, associated data will be replaced.

        Args:
            serializable (Serializable): The Serializable to serialize and store
        """
        warnings.warn("Serializer is deprecated. Please switch to the new serialization routines.", DeprecationWarning)
        repr_ = self.__collect_dictionaries(serializable)
        for identifier in repr_:
            storage_identifier = identifier
            if identifier == '':
                storage_identifier = 'main'
            json_str = json.dumps(repr_[identifier], indent=4, sort_keys=True, cls=ExtendedJSONEncoder)
            self.__storage_backend.put(storage_identifier, json_str, overwrite)

    def deserialize(self, representation: Union[str, Dict[str, Any]]) -> Serializable:
        """Load a stored Serializable object or convert dictionary representation back to the
            corresponding Serializable.

        Args:
            representation: A serialization dictionary representing a Serializable object or the
                identifier of a Serializable object to load from the StorageBackend.
        Returns:
            The Serializable object instantiated from its serialized representation.
        See also:
            Serializable.deserialize
        """
        warnings.warn("Serializer is deprecated. Please switch to the new serialization routines.", DeprecationWarning)
        if isinstance(representation, str):
            repr_ = json.loads(self.__storage_backend.get(representation))
            repr_['identifier'] = representation
        else:
            repr_ = dict(representation)

        module_name, class_name = repr_['type'].rsplit('.', 1)
        module = __import__(module_name, fromlist=[class_name])
        class_ = getattr(module, class_name)

        repr_.pop('type')
        return class_.deserialize(self, **repr_)


class PulseStorage:
    StorageEntry = NamedTuple('StorageEntry', [('serialization', str), ('serializable', Serializable)])

    def __init__(self,
                 storage_backend: StorageBackend) -> None:
        self._storage_backend = storage_backend

        self._temporary_storage = dict() # type: Dict[str, StorageEntry]
        self._transaction_storage = None

    def _deserialize(self, serialization: str) -> Serializable:
        decoder = JSONSerializableDecoder(storage=self)
        serializable = decoder.decode(serialization)
        return serializable

    def _load_and_deserialize(self, identifier: str) -> StorageEntry:
        serialization = self._storage_backend[identifier]
        serializable = self._deserialize(serialization)
        self._temporary_storage[identifier] = PulseStorage.StorageEntry(serialization=serialization,
                                                                         serializable=serializable)
        return self._temporary_storage[identifier]

    @property
    def temporary_storage(self) -> Dict[str, StorageEntry]:
        return self._temporary_storage

    def __contains__(self, identifier) -> bool:
        return identifier in self._temporary_storage or identifier in self._storage_backend

    def __getitem__(self, identifier: str) -> Serializable:
        if identifier not in self._temporary_storage:
            self._load_and_deserialize(identifier)
        return self._temporary_storage[identifier].serializable

    def __setitem__(self, identifier: str, serializable: Serializable) -> None:
        if identifier in self._temporary_storage:
            if self.temporary_storage[identifier].serializable is serializable:
                return
            else:
                raise RuntimeError('Identifier assigned twice with different objects', identifier)
        elif identifier in self._storage_backend:
            raise RuntimeError('Identifier already assigned in storage backend', identifier)
        self.overwrite(identifier, serializable)

    def __delitem__(self, identifier: str) -> None:
        """Delete an item from temporary storage and storage backend.

        Does not raise an error if the deleted pulse is only in the storage backend. Assumes that all pulses
        contained in temporary storage are always also contained in the storage backend.
        """
        del self._storage_backend[identifier]
        try:
            del self._temporary_storage[identifier]
        except KeyError:
            pass

    def overwrite(self, identifier: str, serializable: Serializable) -> None:
        """Use this method actively change a pulse"""

        is_transaction_begin = (self._transaction_storage is None)
        try:
            if is_transaction_begin:
                self._transaction_storage = dict()

            encoder = JSONSerializableEncoder(self)

            serialization_data = serializable.get_serialization_data()
            serialized = encoder.encode(serialization_data)
            self._transaction_storage[identifier] = self.StorageEntry(serialized, serializable)

            if is_transaction_begin:
                for identifier, entry in self._transaction_storage.items():
                    self._storage_backend.put(identifier, entry.serialization, overwrite=True)
                self._temporary_storage.update(**self._transaction_storage)

        finally:
            if is_transaction_begin:
                self._transaction_storage = None

    def clear(self) -> None:
        self._temporary_storage.clear()

<<<<<<< HEAD
    def __del__(self) -> None:
        self.flush()

    @contextmanager
    def as_default_registry(self) -> Any:
        global default_pulse_registration
        previous_registration = default_pulse_registration
        default_pulse_registration = self
        try:
            yield self
        finally:
            default_pulse_registration = previous_registration

    def set_to_default_registry(self) -> None:
        global default_pulse_registration
        default_pulse_registration = self

=======
>>>>>>> dcfdd332

class JSONSerializableDecoder(json.JSONDecoder):

    def __init__(self, storage, *args, **kwargs) -> None:
        super().__init__(*args, object_hook=self.filter_serializables, **kwargs)

        self.storage = storage

    def filter_serializables(self, obj_dict) -> Any:
        if Serializable.type_identifier_name in obj_dict:
            type_identifier = obj_dict.pop(Serializable.type_identifier_name)

            if Serializable.identifier_name in obj_dict:
                obj_identifier = obj_dict.pop(Serializable.identifier_name)
            else:
                obj_identifier = None

            if type_identifier == 'reference':
                if not obj_identifier:
                    raise RuntimeError('Reference without identifier')
                return self.storage[obj_identifier]

            else:
                deserialization_callback = SerializableMeta.deserialization_callbacks[type_identifier]
                return deserialization_callback(identifier=obj_identifier, **obj_dict)
        return obj_dict


class JSONSerializableEncoder(json.JSONEncoder):
    """"""

    def __init__(self, storage, *args, **kwargs) -> None:
        super().__init__(*args, **kwargs)

        self.storage = storage

    def default(self, o: Any) -> Any:
        if isinstance(o, Serializable):
            if o.identifier:
                if o.identifier not in self.storage:
                    self.storage[o.identifier] = o
                elif o is not self.storage[o.identifier]:
                    raise RuntimeError('Trying to store a subpulse with an identifier that is already taken.')


                return {Serializable.type_identifier_name: 'reference',
                        Serializable.identifier_name: o.identifier}
            else:
                return o.get_serialization_data()

        elif isinstance(o, AnonymousSerializable):
            return o.get_serialization_data()

        elif type(o) is set:
            return list(o)

        else:
            return super().default(o)


class ExtendedJSONEncoder(json.JSONEncoder):
    """Encodes AnonymousSerializable and sets as lists.

    Deprecated as of May 2018. To be replaced by JSONSerializableEncoder."""

    def __init__(self, *args, **kwargs):
        super().__init__(*args, **kwargs)

    def default(self, o: Any) -> Any:
        if isinstance(o, AnonymousSerializable):
            return o.get_serialization_data()
        elif type(o) is set:
            return list(o)
        else:
            return super().default(o)<|MERGE_RESOLUTION|>--- conflicted
+++ resolved
@@ -17,11 +17,8 @@
 import json
 import weakref
 import warnings
-<<<<<<< HEAD
+import gc
 from contextlib import contextmanager
-=======
-import gc
->>>>>>> dcfdd332
 
 from qctoolkit.utils.types import DocStringABCMeta
 
@@ -324,8 +321,8 @@
 default_pulse_registry = weakref.WeakValueDictionary()
 
 
-def get_default_pulse_registration() -> Union[weakref.WeakKeyDictionary, 'PulseStorage']:
-    return default_pulse_registration
+def get_default_pulse_registry() -> Union[weakref.WeakKeyDictionary, 'PulseStorage']:
+    return default_pulse_registry
 
 
 class Serializable(metaclass=SerializableMeta):
@@ -369,13 +366,6 @@
             raise ValueError("Identifier must not be empty.")
         self.__identifier = identifier
 
-<<<<<<< HEAD
-        if identifier and registration is not None:
-            if identifier in registration:
-                raise RuntimeError('Pulse with name already exists', identifier)
-            else:
-                registration[identifier] = self
-=======
         if identifier and registry is not None:
             if identifier in registry:
                 # trigger garbage collection in case the registered object isn't referenced anymore
@@ -385,7 +375,6 @@
                     raise RuntimeError('Pulse with name already exists', identifier)
 
             registry[identifier] = self
->>>>>>> dcfdd332
 
     @property
     def identifier(self) -> Optional[str]:
@@ -713,26 +702,20 @@
     def clear(self) -> None:
         self._temporary_storage.clear()
 
-<<<<<<< HEAD
-    def __del__(self) -> None:
-        self.flush()
-
     @contextmanager
     def as_default_registry(self) -> Any:
-        global default_pulse_registration
-        previous_registration = default_pulse_registration
-        default_pulse_registration = self
+        global default_pulse_registry
+        previous_registry = default_pulse_registry
+        default_pulse_registry = self
         try:
             yield self
         finally:
-            default_pulse_registration = previous_registration
+            default_pulse_registry = previous_registry
 
     def set_to_default_registry(self) -> None:
-        global default_pulse_registration
-        default_pulse_registration = self
-
-=======
->>>>>>> dcfdd332
+        global default_pulse_registry
+        default_pulse_registry = self
+
 
 class JSONSerializableDecoder(json.JSONDecoder):
 
