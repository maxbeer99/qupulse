"""This module defines the FunctionPulseTemplate, one of the elementary pulse templates and its
waveform representation.

Classes:
    - FunctionPulseTemplate: Defines a pulse via a mathematical function.
    - FunctionWaveform: A waveform instantiated from a FunctionPulseTable.
"""


from typing import Any, Dict, List, Set, Optional, Union
import numbers

import numpy as np

from qctoolkit.expressions import Expression
from qctoolkit.serialization import Serializer

from qctoolkit.pulses.parameters import ParameterDeclaration, Parameter
from qctoolkit.pulses.pulse_template import AtomicPulseTemplate, MeasurementWindow
from qctoolkit.pulses.sequencing import InstructionBlock, Sequencer
from qctoolkit.pulses.sequence_pulse_template import ParameterNotProvidedException
from qctoolkit.pulses.instructions import Waveform

__all__ = ["FunctionPulseTemplate", "FunctionWaveform"]


class FunctionPulseTemplate(AtomicPulseTemplate):
    """Defines a pulse via a time-domain expression.

    FunctionPulseTemplate stores the expression and its external parameters. The user must provide
    two things: one expression that calculates the length of the pulse from the external parameters
    and the time-domain pulse shape itself as a expression. The required external parameters are
    derived from the free variables in the expressions themselves.
    Like other PulseTemplates the FunctionPulseTemplate can be declared to be a measurement pulse.

    The independent variable for the time domain in the expression is expected to be called 't'.
    """

    def __init__(self,
                 expression: Union[str, Expression],
                 duration_expression: Union[str, Expression],
                 measurement: bool=False,
                 identifier: str=None) -> None:
        """Create a new FunctionPulseTemplate instance.

        Args:
            expression (str or Expression): The function represented by this FunctionPulseTemplate
                as a mathematical expression where 't' denotes the time variable and other variables
                will be parameters of the pulse.
            duration_expression (str or Expression): A mathematical expression which reliably
                computes the duration of an instantiation of this FunctionPulseTemplate from
                provided parameter values.
            measurement (bool): True, if this FunctionPulseTemplate shall define a measurement
                window. (optional, default = False)
            identifier (str): A unique identifier for use in serialization. (optional)
        """
        super().__init__(identifier)
        self.__expression = expression
        if not isinstance(self.__expression, Expression):
            self.__expression = Expression(self.__expression)
        self.__duration_expression = duration_expression
        if not isinstance(self.__duration_expression, Expression):
            self.__duration_expression = Expression(self.__duration_expression)
        self.__is_measurement_pulse = measurement # type: bool
        self.__parameter_names = set(self.__duration_expression.variables()
                                     + self.__expression.variables()) - set(['t'])

    @property
    def parameter_names(self) -> Set[str]:
        return self.__parameter_names

    @property
    def parameter_declarations(self) -> Set[ParameterDeclaration]:
        return [ParameterDeclaration(param_name) for param_name in self.parameter_names]

    def get_pulse_length(self, parameters: Dict[str, Parameter]) -> float:
        """Return the length of this pulse for the given parameters.

        OBSOLETE/FLAWED? Just used in by get_measurement_windows which days are counted.

        Args:
            parameters (Dict(str -> Parameter)): A mapping of parameter name to parameter objects.
        """
        missing_parameters = self.__parameter_names - set(parameters.keys())
        for missing_parameter in missing_parameters:
            raise ParameterNotProvidedException(missing_parameter)
        return self.__duration_expression.evaluate(
            **{parameter_name: parameter.get_value()
               for (parameter_name, parameter) in parameters.items()}
        )

    def get_measurement_windows(self,
                                parameters: Optional[Dict[str, Parameter]]=None) \
            -> List[MeasurementWindow]:
        raise NotImplementedError()
        if not self.__is_measurement_pulse:
            return
        else:
            return [(0, self.get_pulse_length(parameters))]

    @property
    def is_interruptable(self) -> bool:
        return False

    @property
    def num_channels(self) -> int:
        return 1
<<<<<<< HEAD
        
    def build_sequence(self,
                       sequencer: Sequencer,
                       parameters: Dict[str, Parameter],
                       conditions: Dict[str, 'Condition'],
                       instruction_block: InstructionBlock) -> None:
        waveform = FunctionWaveform(
=======

    def build_waveform(self, parameters: Dict[str, Parameter]) -> Optional[Waveform]:
        return FunctionWaveform(
>>>>>>> 0df62003
            {parameter_name: parameter.get_value()
             for (parameter_name, parameter) in parameters.items()},
            self.__expression,
            self.__duration_expression
        )

    def requires_stop(self,
                      parameters: Dict[str, Parameter],
                      conditions: Dict[str, 'Condition']) -> bool:
        return any(
            parameters[name].requires_stop
            for name in parameters.keys()
            if (name in self.parameter_names) and not isinstance(parameters[name], numbers.Number)
        )

    def get_serialization_data(self, serializer: Serializer) -> None:
        root = dict()
        root['type'] = 'FunctionPulseTemplate'
        root['parameter_names'] = self.__parameter_names
        root['duration_expression'] = serializer.dictify(self.__duration_expression)
        root['expression'] = serializer.dictify(self.__expression)
        root['measurement'] = self.__is_measurement_pulse
        return root

    @staticmethod
    def deserialize(serializer: 'Serializer', **kwargs) -> 'Serializable':
        return FunctionPulseTemplate(
            kwargs['expression'],
            kwargs['duration_expression'],
            kwargs['Measurement']
        )


class FunctionWaveform(Waveform):
    """Waveform obtained from instantiating a FunctionPulseTemplate."""

    def __init__(self,
                 parameters: Dict[str, float],
                 expression: Expression,
                 duration_expression: Expression) -> None:
        """Creates a new FunctionWaveform instance.

        Args:
            parameters (Dict(str -> float)): A mapping of parameter names to parameter values.
            expression (Expression): The function represented by this FunctionWaveform
                as a mathematical expression where 't' denotes the time variable and other variables
                are filled with values from the parameters mapping.
            duration_expression (Expression): A mathematical expression which reliably
                computes the duration of this FunctionPulseTemplate.
        """
        super().__init__()
        self.__expression = expression
        self.__parameters = parameters
        self.__duration = duration_expression.evaluate(**self.__parameters)

    @property
    def num_channels(self):
        return 1
    
    def __evaluate_partially(self, t):
        params = self.__parameters.copy()
        params.update({"t":t})
        return self.__expression.evaluate(**params)
    
    @property
    def compare_key(self) -> Any:
        return self.__expression

    @property
    def duration(self) -> float:
        return self.__duration

    def sample(self, sample_times: np.ndarray, first_offset: float=0) -> np.ndarray:
        sample_times -= (sample_times[0] - first_offset)
        func = np.vectorize(self.__evaluate_partially)
        voltages = func(sample_times)
        return voltages<|MERGE_RESOLUTION|>--- conflicted
+++ resolved
@@ -105,19 +105,9 @@
     @property
     def num_channels(self) -> int:
         return 1
-<<<<<<< HEAD
-        
-    def build_sequence(self,
-                       sequencer: Sequencer,
-                       parameters: Dict[str, Parameter],
-                       conditions: Dict[str, 'Condition'],
-                       instruction_block: InstructionBlock) -> None:
-        waveform = FunctionWaveform(
-=======
 
     def build_waveform(self, parameters: Dict[str, Parameter]) -> Optional[Waveform]:
         return FunctionWaveform(
->>>>>>> 0df62003
             {parameter_name: parameter.get_value()
              for (parameter_name, parameter) in parameters.items()},
             self.__expression,
